import os

from ocp_resources.node import Node

<<<<<<< HEAD
from utilities.pytest_matrix_utils import _cache_admin_client
=======
from utilities.cluster import cache_admin_client
>>>>>>> 8ad8e90a


def get_cluster_architecture() -> str:
    """
    Returns cluster architecture.

    To run in CI, where a cluster is not available, set `OPENSHIFT_VIRTUALIZATION_TEST_IMAGES_ARCH` env variable.

    Returns:
        str: cluster architecture.

    Raises:
        ValueError: if architecture is not supported.
    """
    from utilities.constants import AMD_64, ARM_64, KUBERNETES_ARCH_LABEL, S390X, X86_64

    # Needed for CI
    arch = os.environ.get("OPENSHIFT_VIRTUALIZATION_TEST_IMAGES_ARCH")

    if not arch:
        # TODO: merge with `get_nodes_cpu_architecture`
<<<<<<< HEAD
        nodes: list[Node] = list(Node.get(dyn_client=_cache_admin_client()))
=======
        # cache_admin_client is used here as this function is used to get the architecture when initialing pytest config
        nodes: list[Node] = list(Node.get(dyn_client=cache_admin_client()))
>>>>>>> 8ad8e90a
        nodes_cpu_arch = {node.labels[KUBERNETES_ARCH_LABEL] for node in nodes}
        arch = next(iter(nodes_cpu_arch))

    arch = X86_64 if arch == AMD_64 else arch

    if arch not in (X86_64, ARM_64, S390X):
        raise ValueError(f"{arch} architecture in not supported")

    return arch<|MERGE_RESOLUTION|>--- conflicted
+++ resolved
@@ -2,11 +2,7 @@
 
 from ocp_resources.node import Node
 
-<<<<<<< HEAD
-from utilities.pytest_matrix_utils import _cache_admin_client
-=======
 from utilities.cluster import cache_admin_client
->>>>>>> 8ad8e90a
 
 
 def get_cluster_architecture() -> str:
@@ -28,12 +24,8 @@
 
     if not arch:
         # TODO: merge with `get_nodes_cpu_architecture`
-<<<<<<< HEAD
-        nodes: list[Node] = list(Node.get(dyn_client=_cache_admin_client()))
-=======
         # cache_admin_client is used here as this function is used to get the architecture when initialing pytest config
         nodes: list[Node] = list(Node.get(dyn_client=cache_admin_client()))
->>>>>>> 8ad8e90a
         nodes_cpu_arch = {node.labels[KUBERNETES_ARCH_LABEL] for node in nodes}
         arch = next(iter(nodes_cpu_arch))
 
