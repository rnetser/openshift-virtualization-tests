import base64
import io
import json
import logging
import os
import platform
import re
import shlex
import stat
import subprocess
import tarfile
import tempfile
import time
import zipfile
from contextlib import contextmanager
from functools import cache
from subprocess import PIPE, CalledProcessError, Popen
from typing import Any

import netaddr
<<<<<<< HEAD
import pytest
=======
import paramiko
>>>>>>> 6c0125e8
import requests
import urllib3
import yaml
from kubernetes.client import ApiException
from kubernetes.dynamic import DynamicClient
from kubernetes.dynamic.exceptions import NotFoundError, ResourceNotFoundError
from ocp_resources.cluster_service_version import ClusterServiceVersion
from ocp_resources.cluster_version import ClusterVersion
from ocp_resources.console_cli_download import ConsoleCLIDownload
from ocp_resources.daemonset import DaemonSet
from ocp_resources.deployment import Deployment
from ocp_resources.exceptions import ResourceTeardownError
from ocp_resources.hyperconverged import HyperConverged
from ocp_resources.infrastructure import Infrastructure
from ocp_resources.namespace import Namespace
from ocp_resources.package_manifest import PackageManifest
from ocp_resources.pod import Pod
from ocp_resources.project_request import ProjectRequest
from ocp_resources.resource import Resource, ResourceEditor, get_client
from ocp_resources.secret import Secret
from ocp_resources.subscription import Subscription
from packaging.version import Version
from pyhelper_utils.shell import run_command
from pytest_testconfig import config as py_config
from requests import HTTPError, Timeout, TooManyRedirects
from timeout_sampler import TimeoutExpiredError, TimeoutSampler, retry

import utilities.virt
from utilities.constants import (
    AMD_64,
    AUDIT_LOGS_PATH,
    CLUSTER,
    HCO_CATALOG_SOURCE,
    KUBECONFIG,
<<<<<<< HEAD
    KUBELET_READY_CONDITION,
=======
    KUBERNETES_ARCH_LABEL,
>>>>>>> 6c0125e8
    NET_UTIL_CONTAINER_IMAGE,
    OC_ADM_LOGS_COMMAND,
    PROMETHEUS_K8S,
    TIMEOUT_1MIN,
    TIMEOUT_2MIN,
    TIMEOUT_5SEC,
    TIMEOUT_6MIN,
    TIMEOUT_10MIN,
    TIMEOUT_10SEC,
    TIMEOUT_30SEC,
    VIRTCTL,
    X86_64,
    NamespacesNames,
)
from utilities.exceptions import (
    OsDictNotFoundError,
    UrlNotFoundError,
    UtilityPodNotFoundError,
)
from utilities.ssp import guest_agent_version_parser

NON_EXIST_URL = "https://noneexist.test"  # Use 'test' domain rfc6761
EXCLUDED_FROM_URL_VALIDATION = ("", NON_EXIST_URL)
INTERNAL_HTTP_SERVER_ADDRESS = "internal-http.cnv-tests-utilities"

LOGGER = logging.getLogger(__name__)


def label_project(name, label, admin_client):
    ns = Namespace(client=admin_client, name=name, ensure_exists=True)
    ns.wait_for_status(status=Namespace.Status.ACTIVE, timeout=TIMEOUT_2MIN)
    ResourceEditor({ns: {"metadata": {"labels": label}}}).update()


def create_ns(
    name: str,
    admin_client: DynamicClient,
    unprivileged_client: DynamicClient | None = None,
    labels: dict[str, str] | None = None,
    teardown: bool = True,
    delete_timeout: int = TIMEOUT_6MIN,
):
    """
    For kubemacpool labeling opt-modes, provide kmp_vm_label and admin_client as admin_client
    """
    if not unprivileged_client:
        with Namespace(
            client=admin_client,
            name=name,
            label=labels,
            teardown=teardown,
            delete_timeout=delete_timeout,
        ) as ns:
            ns.wait_for_status(status=Namespace.Status.ACTIVE, timeout=TIMEOUT_2MIN)
            yield ns
    else:
        ProjectRequest(name=name, client=unprivileged_client, teardown=teardown).deploy()
        label_project(name=name, label=labels, admin_client=admin_client)
        ns = Namespace(client=unprivileged_client, name=name, ensure_exists=True)

        yield ns

        ns.client = admin_client
        if teardown and not ns.clean_up():
            raise ResourceTeardownError(resource=ns)


class ClusterHosts:
    class Type:
        VIRTUAL = "virtual"
        PHYSICAL = "physical"


def url_excluded_from_validation(url):
    # Negative URL test cases or internal http server
    return url in EXCLUDED_FROM_URL_VALIDATION or INTERNAL_HTTP_SERVER_ADDRESS in url


def camelcase_to_mixedcase(camelcase_str):
    # Utility to convert CamelCase to mixedCase
    # Example: Service type may be NodePort but in VM attributes.spec.ports it is nodePort
    return camelcase_str[0].lower() + camelcase_str[1:]


def get_pod_by_name_prefix(dyn_client, pod_prefix, namespace, get_all=False):
    """
    Args:
        dyn_client (DynamicClient): OCP Client to use.
        pod_prefix (str): str or regex pattern.
        namespace (str): Namespace name.
        get_all (bool): Return all pods if True else only the first one.

    Returns:
        list or Pod: A list of all matching pods if get_all else only the first pod.

    Raises:
        ResourceNotFoundError: if no pods are found.
    """
    pods = [pod for pod in Pod.get(dyn_client=dyn_client, namespace=namespace) if re.match(pod_prefix, pod.name)]
    if get_all:
        return pods  # Some negative cases check if no pods exists.
    elif pods:
        return pods[0]
    raise ResourceNotFoundError(f"A pod with the {pod_prefix} prefix does not exist")


def generate_namespace_name(file_path):
    return (file_path.strip(".py").replace("/", "-").replace("_", "-"))[-63:].split("-", 1)[-1]


def generate_latest_os_dict(os_list):
    """
    Get latest os dict.

    Args:
        os_list (list): [<os-name>]_os_matrix - a list of dicts.

    Returns:
        dict: {Latest OS name: latest supported OS dict} else raises an exception.

    Raises:
        OsDictNotFoundError: If no os matched.
    """
    for os_dict in os_list:
        for os_version, os_values in os_dict.items():
            if os_values.get("latest_released"):
                return {os_version: os_values}

    raise OsDictNotFoundError(f"No OS is marked as 'latest_released': {os_list}")


def get_latest_os_dict_list(os_list):
    """
    Get latest os dict generated by 'generate_latest_os_dict()'
    This will extract the dict from `generate_latest_os_dict()` without the name key.

    Args:
        os_list (list): [rhel|windows|fedora]_os_matrix - a list of dicts

    Returns:
        list: List of oses dict [{latest supported OS dict}]
    """
    res = []
    for _os in os_list:
        res.append(list(generate_latest_os_dict(os_list=_os).values())[0])
    return res


<<<<<<< HEAD
def get_jira_status(jira):
    env_var = os.environ
    if not (env_var.get("PYTEST_JIRA_TOKEN") and env_var.get("PYTEST_JIRA_URL")):
        # For conformance tests without JIRA credentials, assume the JIRA is open
        if py_config.get("conformance_tests"):
            LOGGER.info(f"Conformance tests without JIRA credentials: assuming {jira} is open")
            return "open"

        raise MissingEnvironmentVariableError("Please set PYTEST_JIRA_TOKEN and PYTEST_JIRA_URL environment variables")

    jira_connection = JIRA(
        token_auth=env_var["PYTEST_JIRA_TOKEN"],
        options={"server": env_var["PYTEST_JIRA_URL"]},
    )
    return jira_connection.issue(id=jira).fields.status.name.lower()
=======
def base64_encode_str(text):
    return base64.b64encode(text.encode()).decode()


def private_to_public_key(key):
    return paramiko.RSAKey.from_private_key_file(key).get_base64()


def name_prefix(name):
    return name.split(".")[0]


def authorized_key(private_key_path):
    return f"ssh-rsa {private_to_public_key(key=private_key_path)} root@exec1.rdocloud"
>>>>>>> 6c0125e8


def get_pods(dyn_client: DynamicClient, namespace: Namespace, label: str = "") -> list[Pod]:
    return list(
        Pod.get(
            dyn_client=dyn_client,
            namespace=namespace.name,
            label_selector=label,
        )
    )


def wait_for_pods_deletion(pods):
    for pod in pods:
        pod.wait_deleted()


def get_pod_container_error_status(pod: Pod) -> str | None:
    try:
        pod_instance_status = pod.instance.status
        # Check the containerStatuses and if any container is in waiting state, return that information:
        for container_status in pod_instance_status.get("containerStatuses", []):
            if waiting_container := container_status.get("state", {}).get("waiting"):
                return waiting_container["reason"] if waiting_container.get("reason") else waiting_container
        return None
    except NotFoundError:
        LOGGER.error(f"Pod {pod.name} was not found")
        raise


def get_not_running_pods(pods: list[Pod], filter_pods_by_name: str = "") -> list[dict[str | None, str]]:
    pods_not_running = []
    for pod in pods:
        if filter_pods_by_name and filter_pods_by_name in pod.name:  # type: ignore[operator]
            LOGGER.warning(f"Ignoring pod: {pod.name} for pod state validations.")
            continue
        try:
            pod_instance = pod.instance
            # Waits for all pods in a given namespace to be in final healthy state(running/completed).
            # We also need to keep track of pods marked for deletion as not running. This would ensure any
            # pod that was spinned up in place of pod marked for deletion, reaches healthy state before end
            # of this check
            if pod_instance.metadata.get("deletionTimestamp") or pod_instance.status.phase not in (
                pod.Status.RUNNING,
                pod.Status.SUCCEEDED,
            ):
                pods_not_running.append({pod.name: pod.status})
            elif container_status_error := get_pod_container_error_status(pod=pod):
                pods_not_running.append({pod.name: container_status_error})
        except ResourceNotFoundError | NotFoundError:
            LOGGER.warning(f"Ignoring pod {pod.name} that disappeared during cluster sanity check")
            pods_not_running.append({pod.name: "Deleted"})
    return pods_not_running


def wait_for_pods_running(
    admin_client: DynamicClient,
    namespace: Namespace,
    number_of_consecutive_checks: int = 1,
    filter_pods_by_name: str = "",
) -> None:
    """
    Waits for all pods in a given namespace to reach Running/Completed state. To avoid catching all pods in running
    state too soon, use number_of_consecutive_checks with appropriate values.
    Args:
         admin_client(DynamicClient): Dynamic client
         namespace(Namespace): A namespace object
         number_of_consecutive_checks(int): Number of times to check for all pods in running state
         filter_pods_by_name(str): string to filter pod names by
    Raises:
        TimeoutExpiredError: Raises TimeoutExpiredError if any of the pods in the given namespace are not in Running
         state
    """
    samples = TimeoutSampler(
        wait_timeout=TIMEOUT_2MIN,
        sleep=TIMEOUT_5SEC,
        func=get_pods,
        dyn_client=admin_client,
        namespace=namespace,
        exceptions_dict={NotFoundError: []},
    )

    not_running_pods = []
    try:
        current_check = 0
        for sample in samples:
            if sample:
                if not_running_pods := get_not_running_pods(pods=sample, filter_pods_by_name=filter_pods_by_name):
                    LOGGER.warning(f"Not running pods: {not_running_pods}")
                    current_check = 0
                else:
                    current_check += 1
                    if current_check >= number_of_consecutive_checks:
                        return
    except TimeoutExpiredError:
        if not_running_pods:
            LOGGER.error(
                f"timeout waiting for all pods in namespace {namespace.name} to reach "
                f"running state, following pods are in not running state: {not_running_pods}"
            )
            raise


def get_daemonset_by_name(admin_client, daemonset_name, namespace_name):
    """
    Gets a daemonset object by name

    Args:
        admin_client (DynamicClient): a DynamicClient object
        daemonset_name (str): Name of the daemonset
        namespace_name (str): Name of the associated namespace

    Returns:
        Daemonset: Daemonset object
    """
    daemon_set = DaemonSet(
        client=admin_client,
        namespace=namespace_name,
        name=daemonset_name,
    )
    if daemon_set.exists:
        return daemon_set
    raise ResourceNotFoundError(f"Daemonset: {daemonset_name} not found in namespace: {namespace_name}")


def wait_for_consistent_resource_conditions(
    dynamic_client,
    expected_conditions,
    resource_kind,
    stop_conditions=None,
    condition_key1="type",
    condition_key2="status",
    namespace=None,
    total_timeout=TIMEOUT_10MIN,
    polling_interval=5,
    consecutive_checks_count=10,
    exceptions_dict=None,
    resource_name=None,
):
    """This function awaits certain conditions of a given resource_kind (HCO, CSV, etc.).

    Using TimeoutSampler loop and poll the CR (of the resource_kind type) and attempt to match the expected conditions
    against the actual conditions found in the CR.
    Since the conditions statuses might change, we use consecutive checks in order to have consistent results (stable),
    thereby ascertaining that the expected conditions are met over time.

    Args:
        dynamic_client (DynamicClient): admin client
        namespace (str, default: None): resource namespace. Not needed for cluster-scoped resources.
        expected_conditions (dict): a dict comprises expected conditions to meet, for example:
            {<condition key's value>: <condition key's value>,
            Resource.Condition.AVAILABLE: Resource.Condition.Status.TRUE,}
        stop_conditions (dict, optional): A dict comprising conditions that should not be met.
            The keys represent the value of the `type` field in a condition, and the values represent the value of the
            `reason` field, for example:
            {<condition type key's value>: <condition reason key's value>}
            If any of the stop condition are met, the function will not wait for the expected_conditions.
        resource_kind (Resource): (e.g. HyperConverged, ClusterServiceVersion)
        condition_key1 (str): the key of the first condition in the actual resource_kind (e.g. type, reason, status)
        condition_key2 (str): the key of the second condition in the actual resource_kind (e.g. type, reason, status)
        total_timeout (int): total timeout to wait for (seconds)
        polling_interval (int): the time to sleep after each iteration (seconds)
        consecutive_checks_count (int): the number of repetitions for the status check to make sure the transition is
        done.
            The default value for this argument is not absolute, and there are situations in which it should be higher
            in order to ascertain the consistency of the Ready status.
            Possible situations:
            1. the resource is in a Ready status, because the process (that should cause
            the change in its state) has not started yet.
            2. some components are in Ready status, but others have not started the process yet.
        exceptions_dict: TimeoutSampler exceptions_dict

    Raises:
        TimeoutExpiredError: raised when expected conditions are not met within the timeframe
    """
    samples = TimeoutSampler(
        wait_timeout=total_timeout,
        sleep=polling_interval,
        func=lambda: list(
            resource_kind.get(
                dyn_client=dynamic_client,
                namespace=namespace,
                name=resource_name,
            )
        ),
        exceptions_dict=exceptions_dict,
    )
    current_check = 0
    actual_conditions = {}
    LOGGER.info(
        f"Waiting for resource to stabilize: resource_kind={resource_kind.__name__} conditions={expected_conditions} "
        f"sleep={total_timeout} consecutive_checks_count={consecutive_checks_count}"
    )
    try:
        for sample in samples:
            status_conditions = sample[0].instance.get("status", {}).get("conditions")
            if status_conditions:
                actual_conditions = {
                    condition[condition_key1]: condition[condition_key2]
                    for condition in status_conditions
                    if condition[condition_key1] in expected_conditions
                }
                if actual_conditions == expected_conditions:
                    current_check += 1
                    if current_check >= consecutive_checks_count:
                        return
                    continue
                else:
                    current_check = 0
                    if stop_conditions:
                        actual_conditions = {condition["type"]: condition["reason"] for condition in status_conditions}
                        matched_stop_conditions = {
                            type: reason
                            for type, reason in stop_conditions.items()
                            if type in actual_conditions and actual_conditions[type] == reason
                        }
                        if matched_stop_conditions:
                            LOGGER.error(
                                f"Execution halted due to matched stop conditions: {matched_stop_conditions}. "
                                f"Current status conditions: {status_conditions}."
                            )
                            raise TimeoutExpiredError(
                                f"Stop condition met for {resource_kind.__name__}/{resource_name}."
                            )

    except TimeoutExpiredError:
        LOGGER.error(
            f"Timeout expired meeting conditions for resource: resource={resource_kind.kind} "
            f"expected_conditions={expected_conditions} status_conditions={actual_conditions}"
        )
        raise


def get_node_pod(utility_pods, node):
    """
    This function will return a pod based on the node specified as an argument.

    Args:
        utility_pods (list): List of utility pods.
        node (Node or str): Node to get the pod for it.
    """
    _node_name = node.name if hasattr(node, "name") else node
    for pod in utility_pods:
        if pod.node.name == _node_name:
            return pod


class ExecCommandOnPod:
    def __init__(self, utility_pods, node):
        """
        Run command on pod with chroot /host

        Args:
            utility_pods (list): List of utility pods resources.
            node (Node): Node resource.

        Returns:
            str: Command output
        """
        self.pod = get_node_pod(utility_pods=utility_pods, node=node)
        if not self.pod:
            raise UtilityPodNotFoundError(node=node.name)

    def exec(self, command, chroot_host=True, ignore_rc=False, timeout=TIMEOUT_1MIN):
        chroot_command = "chroot /host" if chroot_host else ""
        _command = shlex.split(f"{chroot_command} bash -c {shlex.quote(command)}")
        return self.pod.execute(command=_command, ignore_rc=ignore_rc, timeout=timeout).strip()

    def get_interface_ip(self, interface):
        out = self.exec(command=f"ip addr show {interface}")
        match_ip = re.search(r"[0-9]+(?:\.[0-9]+){3}", out)
        if match_ip:
            interface_ip = match_ip.group()
            if netaddr.valid_ipv4(interface_ip):
                return interface_ip

    @property
    def reboot(self):
        try:
            self.exec(command="sudo echo b > /proc/sysrq-trigger")
        except ApiException:
            return True
        return False

    @property
    def is_connective(self):
        return self.exec(command="ls")

    def interface_status(self, interface):
        return self.exec(command=f"cat /sys/class/net/{interface}/operstate")

    @property
    def release_info(self):
        out = self.exec(command="cat /etc/os-release")
        release_info = {}
        for line in out.strip().splitlines():
            values = line.split("=", 1)
            if len(values) != 2:
                continue
            release_info[values[0].strip()] = values[1].strip(" \"'")
        return release_info


def get_kubevirt_package_manifest(admin_client):
    return get_raw_package_manifest(
        admin_client=admin_client,
        name=py_config["hco_cr_name"],
        catalog_source=HCO_CATALOG_SOURCE,
    )


def get_raw_package_manifest(admin_client, name, catalog_source):
    """
    Gets PackageManifest ResourceField associated with catalog source.
    Multiple PackageManifest Resources exist with the same name but different labels.
    Requires raw=True

    Args:
        admin_client (DynamicClient): dynamic client object
        name (str): Name of PackageManifest
        catalog_source (str): Catalog source

    Returns:
        ResourceField or None: PackageManifest ResourceField or None if no matching resource found
    """
    for resource_field in PackageManifest.get(
        dyn_client=admin_client,
        namespace=py_config["marketplace_namespace"],
        field_selector=f"metadata.name={name}",
        label_selector=f"catalog={catalog_source}",
        raw=True,  # multiple packagemanifest exists with the same name but different labels
    ):
        LOGGER.info(
            f"Found expected packagemanefest: {resource_field.metadata.name}: "
            f"in catalog: {resource_field.metadata.labels.catalog}"
        )
        return resource_field
    LOGGER.warning(f"Not able to find any packagemanifest {name} in {catalog_source} source.")


def get_subscription(admin_client, namespace, subscription_name):
    """
    Gets subscription by name

    Args:
        admin_client (DynamicClient): Dynamic client object
        namespace (str): Name of the namespace
        subscription_name (str): Name of the subscription

    Returns:
        Resource: subscription resource

    Raises:
        NotFoundError: when a given subscription is not found in a given namespace
    """
    subscription = Subscription(
        client=admin_client,
        name=subscription_name,
        namespace=namespace,
    )
    if subscription.exists:
        return subscription
    raise ResourceNotFoundError(f"Subscription {subscription_name} not found in namespace: {namespace}")


def get_csv_by_name(csv_name, admin_client, namespace):
    """
    Gets csv from a given namespace by name

    Args:
        csv_name (str): Name of the csv
        admin_client (DynamicClient): dynamic client object
        namespace (str): namespace name

    Returns:
        Resource: csv resource

    Raises:
        NotFoundError: when a given csv is not found in a given namespace
    """
    csv = ClusterServiceVersion(client=admin_client, namespace=namespace, name=csv_name)
    if csv.exists:
        return csv
    raise ResourceNotFoundError(f"Csv {csv_name} not found in namespace: {namespace}")


def get_clusterversion(dyn_client):
    for cvo in ClusterVersion.get(dyn_client=dyn_client):
        return cvo


def get_deployments(admin_client, namespace):
    return list(Deployment.get(dyn_client=admin_client, namespace=namespace))


def get_related_images_name_and_version(csv):
    related_images = {}
    for item in csv.instance.spec.relatedImages:
        # Example: 'registry.redhat.io/container-native-virtualization/node-maintenance-operator:v2.6.3-1'
        image_name = re.search(r".*/(?P<name>.*?):(.*)", item["name"]).group(1)
        if image_name:
            related_images[image_name] = item["image"]
    LOGGER.info(f"From {csv.name} the related image information gathered: {related_images}")
    return related_images


def run_virtctl_command(command, virtctl_binary=VIRTCTL, namespace=None, check=False, verify_stderr=True):
    """
    Run virtctl command

    Args:
        virtctl_binary (str): virtctl binary including full path to binary
        command (list): Command to run
        namespace (str, default:None): Namespace to send to virtctl command
        check (bool, default:False): If check is True and the exit code was non-zero, it raises a
            CalledProcessError

    Returns:
        tuple: True, out if command succeeded, False, err otherwise.
    """
    virtctl_cmd = [virtctl_binary]
    kubeconfig = os.getenv(KUBECONFIG)
    if namespace:
        virtctl_cmd.extend(["-n", namespace])

    if kubeconfig:
        virtctl_cmd.extend(["--kubeconfig", kubeconfig])

    virtctl_cmd.extend(command)
    return run_command(command=virtctl_cmd, check=check, verify_stderr=verify_stderr)


def get_hco_mismatch_statuses(hco_status_conditions, expected_hco_status):
    current_status = {condition["type"]: condition["status"] for condition in hco_status_conditions}
    mismatch_statuses = []

    for condition_type, condition_status in expected_hco_status.items():
        if current_status[condition_type] != condition_status:
            mismatch_statuses.append(
                f"Current condition type {condition_type} does not match expected status {condition_status}"
            )

    return mismatch_statuses


def get_hyperconverged_resource(client, hco_ns_name):
    hco_name = py_config["hco_cr_name"]
    hco = HyperConverged(
        client=client,
        namespace=hco_ns_name,
        name=hco_name,
    )
    if hco.exists:
        return hco
    raise ResourceNotFoundError(f"Hyperconverged: {hco_name} not found in {hco_ns_name}")


def get_utility_pods_from_nodes(nodes, admin_client, label_selector):
    pods = list(Pod.get(dyn_client=admin_client, label_selector=label_selector))
    nodes_without_utility_pods = [node.name for node in nodes if node.name not in [pod.node.name for pod in pods]]
    assert not nodes_without_utility_pods, (
        f"Missing pods with label {label_selector} for: {' '.join(nodes_without_utility_pods)}"
    )
    return [pod for pod in pods if pod.node.name in [node.name for node in nodes]]


def label_nodes(nodes, labels):
    updates = [ResourceEditor({node: {"metadata": {"labels": labels}}}) for node in nodes]

    for update in updates:
        update.update(backup_resources=True)
    yield nodes
    for update in updates:
        update.restore()


def get_daemonsets(admin_client, namespace):
    return list(DaemonSet.get(dyn_client=admin_client, namespace=namespace))


@contextmanager
def scale_deployment_replicas(deployment_name, namespace, replica_count):
    """
    It scales deployments replicas. At the end of the test restores them back
    """
    deployment = Deployment(name=deployment_name, namespace=namespace)
    initial_replicas = deployment.instance.spec.replicas
    deployment.scale_replicas(replica_count=replica_count)
    deployment.wait_for_replicas(deployed=replica_count > 0)
    yield
    deployment.scale_replicas(replica_count=initial_replicas)
    deployment.wait_for_replicas(deployed=initial_replicas > 0)


def get_console_spec_links(admin_client, name):
    console_cli_download_resource_content = ConsoleCLIDownload(name=name, client=admin_client)
    if console_cli_download_resource_content.exists:
        return console_cli_download_resource_content.instance.spec.links

    raise ResourceNotFoundError(f"{name} ConsoleCLIDownload not found")


def get_all_console_links(console_cli_downloads_spec_links):
    all_urls = [entry["href"] for entry in console_cli_downloads_spec_links]
    assert all_urls, (
        "No URL entries found in the resource: "
        f"console_cli_download_resource_content={console_cli_downloads_spec_links}"
    )
    return all_urls


def download_and_extract_file_from_cluster(tmpdir, url):
    """
    Download and extract archive file from the cluster

    Args:
        tmpdir (py.path.local): temporary folder to download the files.
        url (str): URL to download from.

    Returns:
        list: list of extracted filenames
    """
    zip_file_extension = ".zip"
    LOGGER.info(f"Downloading archive using: url={url}")
    urllib3.disable_warnings()  # TODO: remove this when we fix the SSL warning
    local_file_name = os.path.join(tmpdir, url.split("/")[-1])
    with requests.get(url, verify=False, stream=True) as created_request:
        created_request.raise_for_status()
        with open(local_file_name, "wb") as file_downloaded:
            for chunk in created_request.iter_content(chunk_size=8192):
                file_downloaded.write(chunk)
    LOGGER.info("Extract the downloaded archive.")
    if url.endswith(zip_file_extension):
        archive_file_object = zipfile.ZipFile(file=local_file_name)
    else:
        archive_file_object = tarfile.open(name=local_file_name, mode="r")
    archive_file_object.extractall(path=tmpdir)
    extracted_filenames = (
        archive_file_object.namelist() if url.endswith(zip_file_extension) else archive_file_object.getnames()
    )
    LOGGER.info(f"Downloaded file: {extracted_filenames}")
    if os.path.isfile(local_file_name):
        os.remove(local_file_name)
    return [os.path.join(tmpdir.strpath, namelist) for namelist in extracted_filenames]


def get_and_extract_file_from_cluster(urls, system_os, dest_dir, machine_type=None):
    if not machine_type:
        machine_type = get_machine_platform()
    for url in urls:
        if system_os in url and machine_type in url:
            extracted_files = download_and_extract_file_from_cluster(tmpdir=dest_dir, url=url)
            assert len(extracted_files) == 1, (
                f"Only a single file expected in archive: extracted_files={extracted_files}"
            )
            return extracted_files[0]

    raise UrlNotFoundError(f"Url not found for system_os={system_os}")


def download_file_from_cluster(get_console_spec_links_name, dest_dir):
    console_cli_links = get_console_spec_links(
        admin_client=get_client(),
        name=get_console_spec_links_name,
    )
    download_urls = get_all_console_links(console_cli_downloads_spec_links=console_cli_links)
    os_system = platform.system().lower()

    if os_system == "darwin" and platform.mac_ver()[0]:
        os_system = "mac"

    binary_file = get_and_extract_file_from_cluster(
        system_os=os_system,
        urls=download_urls,
        dest_dir=dest_dir,
        machine_type=get_machine_platform(),
    )
    os.chmod(binary_file, stat.S_IRUSR | stat.S_IXUSR)
    return binary_file


def get_machine_platform():
    os_machine_type = platform.machine()
    return AMD_64 if os_machine_type == X86_64 else os_machine_type


def get_nodes_with_label(nodes, label):
    return [node for node in nodes if label in node.labels.keys()]


def get_daemonset_yaml_file_with_image_hash(generated_pulled_secret=None, service_account=None):
    ds_yaml_file = os.path.abspath("utilities/manifests/utility-daemonset.yaml")

    image_info = utilities.virt.get_oc_image_info(
        image=NET_UTIL_CONTAINER_IMAGE,
        pull_secret=generated_pulled_secret,
    )
    with open(ds_yaml_file) as fd:
        ds_yaml = yaml.safe_load(fd.read())

    template_spec = ds_yaml["spec"]["template"]["spec"]
    container = template_spec["containers"][0]
    container["image"] = f"{container['image']}@{image_info.get('listDigest')}"
    template_spec["containers"][0] = container
    if service_account:
        template_spec["serviceAccount"] = service_account.name
        template_spec["serviceAccountName"] = service_account.name
    return io.StringIO(yaml.dump(ds_yaml))


def unique_name(name, service_type=None):
    # Sets unique name
    service_type = f"{service_type}-" if service_type else ""
    return f"{name}-{service_type}{time.time()}".replace(".", "-")


def get_openshift_pull_secret(client: DynamicClient = None) -> Secret:
    pull_secret_name = "pull-secret"
    secret = Secret(
        client=client or get_client(),
        name=pull_secret_name,
        namespace=NamespacesNames.OPENSHIFT_CONFIG,
    )
    assert secret.exists, f"Pull-secret {pull_secret_name} not found in namespace {NamespacesNames.OPENSHIFT_CONFIG}"
    return secret


def generate_openshift_pull_secret_file(client: DynamicClient = None) -> str:
    pull_secret = get_openshift_pull_secret(client=client)
    pull_secret_path = tempfile.mkdtemp(suffix="-cnv-tests-pull-secret")
    json_file = os.path.join(pull_secret_path, "pull-secrets.json")
    secret = base64.b64decode(pull_secret.instance.data[".dockerconfigjson"]).decode(encoding="utf-8")
    with open(file=json_file, mode="w") as outfile:
        outfile.write(secret)
    return json_file


@retry(
    wait_timeout=TIMEOUT_30SEC,
    sleep=TIMEOUT_10SEC,
    exceptions_dict={RuntimeError: []},
)
def get_node_audit_log_entries(log, node, log_entry):
    # Patterns to match errors that should trigger a retry
    error_patterns_list = [
        r"^\s*error:",
        r"Unhandled Error.*couldn't get current server API group list.*i/o timeout",
    ]
    error_patterns = re.compile("|".join(f"({pattern})" for pattern in error_patterns_list))

    lines = subprocess.getoutput(
        f"{OC_ADM_LOGS_COMMAND} {node} {AUDIT_LOGS_PATH}/{log} | grep {shlex.quote(log_entry)}"
    ).splitlines()
    has_errors = any(error_patterns.search(line) for line in lines)
    if has_errors:
        if any(line.strip().startswith("404 page not found") for line in lines):
            LOGGER.warning(f"Skipping {log} check as it was rotated:\n{lines}")
            return True, []
        LOGGER.warning(f"oc command failed for node {node}, log {log}:\n{lines}")
        raise RuntimeError
    return True, lines


def get_node_audit_log_line_dict(logs, node, log_entry):
    for log in logs:
        _, deprecated_api_lines = get_node_audit_log_entries(log=log, node=node, log_entry=log_entry)
        if deprecated_api_lines:
            for line in deprecated_api_lines:
                try:
                    yield json.loads(line)
                except json.decoder.JSONDecodeError:
                    LOGGER.error(f"Unable to parse line: {line!r}")
                    raise


def wait_for_node_status(node, status=True, wait_timeout=TIMEOUT_1MIN):
    """Wait for node status Ready (status=True) or NotReady (status=False)"""
    for sample in TimeoutSampler(wait_timeout=wait_timeout, sleep=1, func=lambda: node.kubelet_ready):
        if (status and sample) or (not status and not sample):
            return


def utility_daemonset_for_custom_tests(
    generated_pulled_secret,
    cnv_tests_utilities_service_account,
    label,
    node_selector_label=None,
    delete_pod_resources_limit=False,
):
    """
    Deploy modified utility daemonset into the kube-system namespace.

    Args:
        generated_pulled_secret (str): fixture that contains the generated pulled secret.
        cnv_tests_utilities_service_account (ServiceAccount): fixture that contains the service account
        for CNV tests utilities.
        label (str): string that is used as a label for the daemonset.
        node_selector_label (dict):  dictionary that contains the node selector for the daemonset. This is an optional
        parameter and if not provided, no node selector will be set.
        delete_pod_resources_limit (bool): boolean that indicates whether the pod resources
        limit should be deleted or not.

    Returns:
        DaemonSet: DaemonSet object.
    """
    ds_yaml_file = get_daemonset_yaml_file_with_image_hash(
        generated_pulled_secret=generated_pulled_secret,
        service_account=cnv_tests_utilities_service_account,
    )

    ds_yaml = yaml.safe_load(ds_yaml_file.read())
    ds_yaml_spec = ds_yaml["spec"]
    ds_yaml_metadata = ds_yaml["metadata"]

    if node_selector_label:
        ds_yaml_spec["template"]["spec"]["nodeSelector"] = node_selector_label
    if delete_pod_resources_limit:
        del ds_yaml["spec"]["template"]["spec"]["containers"][0]["resources"]["limits"]

    ds_yaml_metadata["labels"]["cnv-test"] = label
    ds_yaml_metadata["name"] = label

    ds_yaml_spec["selector"]["matchLabels"]["cnv-test"] = label
    ds_yaml_spec["template"]["metadata"]["labels"]["cnv-test"] = label
    ds_yaml_spec["template"]["spec"]["containers"][0]["name"] = label

    ds_yaml_file = io.StringIO(yaml.dump(ds_yaml))

    with DaemonSet(yaml_file=ds_yaml_file) as ds:
        ds.wait_until_deployed()
        yield ds


def login_with_token(api_address, token):
    """
    Log in to an OpenShift cluster using a token.

    Args:
        api_address (str): The API address of the OpenShift cluster.
        token (str): The authentication token.

    Returns:
        bool: True if login is successful, False otherwise.
    """
    login_command = f"oc login {api_address} --token {token}"
    return login_to_account(login_command=login_command)


def login_with_user_password(api_address, user, password=None):
    """
    Log in to an OpenShift cluster using a username and password.

    Args:
        api_address (str): The API address of the OpenShift cluster.
        user (str): Cluster's username
        password (str, optional): Cluster's password

    Returns:
        bool: True if login is successful otherwise False.
    """
    login_command = f"oc login {api_address} -u {user}"
    if password:
        login_command += f" -p {password}"
    return login_to_account(login_command=login_command)


def login_to_account(login_command):
    """
    Log in to an OpenShift cluster using a given login command.

    Args:
        login_command (str): The full login command.

    Returns:
        bool: True if login is successful, False otherwise.
    """
    stop_errors = [
        "connect: no route to host",
        "x509: certificate signed by unknown authority",
    ]

    samples = TimeoutSampler(
        wait_timeout=60,
        sleep=3,
        exceptions_dict={CalledProcessError: []},
        func=Popen,
        args=login_command,
        shell=True,
        stdout=PIPE,
        stderr=PIPE,
    )

    login_result = None

    try:
        LOGGER.info("Trying to login to account")
        for sample in samples:
            login_result = sample.communicate()
            login_decoded_result = login_result[1].decode("utf-8")
            if sample.returncode == 0:
                LOGGER.info("Login - success")
                return True

            if any(err in login_decoded_result for err in stop_errors):
                break

    except TimeoutExpiredError:
        if login_result:
            LOGGER.warning(
                f"Login - failed due to the following error: {login_result[0].decode('utf-8')} {login_decoded_result}"
            )
        return False


def get_resources_by_name_prefix(prefix, namespace, api_resource_name):
    """
    Args:
        prefix (str): str
        namespace (str): Namespace name.
        api_resource_name (str): API Object name

    Returns:
         A list of all matching objects in the given resource
    """
    return [
        resource_object
        for resource_object in api_resource_name.get(namespace=namespace)
        if resource_object.name.startswith(prefix)
    ]


@cache
def get_infrastructure(admin_client: DynamicClient) -> Infrastructure:
    return Infrastructure(client=admin_client, name=CLUSTER, ensure_exists=True)


def get_cluster_platform(admin_client: DynamicClient) -> str:
    return get_infrastructure(admin_client=admin_client).instance.status.platform


def query_version_explorer(api_end_point: str, query_string: str) -> Any:
    try:
        response = requests.get(
            url=f"{py_config['version_explorer_url']}/{api_end_point}?{query_string}",
            verify=False,
            timeout=TIMEOUT_30SEC,
        )
        response.raise_for_status()
    except (HTTPError, ConnectionError, Timeout, TooManyRedirects) as ex:
        LOGGER.warning(f"Error occurred: {ex}")
        return None
    return response.json()


def wait_for_version_explorer_response(api_end_point: str, query_string: str) -> Any:
    version_explorer_sampler = TimeoutSampler(
        wait_timeout=TIMEOUT_2MIN,
        sleep=TIMEOUT_30SEC,
        func=query_version_explorer,
        api_end_point=api_end_point,
        query_string=query_string,
    )
    for sample in version_explorer_sampler:
        if sample:
            return sample


def stable_channel_released_to_prod(channels: list[dict[str, str | bool]]) -> bool:
    return any(item.get("channel") == "stable" and item.get("released_to_prod") for item in channels)


def get_latest_stable_released_z_stream_info(minor_version: str) -> dict[str, str] | None:
    builds = wait_for_version_explorer_response(
        api_end_point="GetBuildsWithErrata",
        query_string=f"minor_version={minor_version}",
    )["builds"]

    latest_z_stream = None
    for build in builds:
        if build["errata_status"] == "SHIPPED_LIVE" and stable_channel_released_to_prod(channels=build["channels"]):
            build_version = Version(version=build["csv_version"])
            if latest_z_stream:
                if build_version > latest_z_stream:
                    latest_z_stream = build_version
            else:
                latest_z_stream = build_version
    return get_build_info_dict(version=str(latest_z_stream)) if latest_z_stream else None


def get_cnv_info_by_iib(iib: str) -> dict[str, str]:
    build_info = wait_for_version_explorer_response(
        api_end_point="GetBuildByIIB",
        query_string=f"iib_number={iib}",
    )
    return get_build_info_dict(
        version=str(Version(build_info["cnv_version"].split(".rhel9")[0])),
        channel=build_info["channel"],
    )


def get_build_info_dict(version: str, channel: str = "stable") -> dict[str, str]:
    return {
        "version": version,
        "channel": channel,
    }


def get_deployment_by_name(namespace_name, deployment_name):
    """
    Gets a deployment object by name

    Args:
        namespace_name (str): name of the associated namespace
        deployment_name (str): Name of the deployment

    Returns:
        Deployment: Deployment object
    """
    deployment = Deployment(
        namespace=namespace_name,
        name=deployment_name,
    )
    if deployment.exists:
        return deployment
    raise ResourceNotFoundError(f"Deployment: {deployment_name} is not found in namespace: {namespace_name}")


def get_prometheus_k8s_token(duration="1800s"):
    token_command = f"oc create token {PROMETHEUS_K8S} -n {NamespacesNames.OPENSHIFT_MONITORING} --duration={duration}"
    command_success, out, _ = run_command(command=shlex.split(token_command), verify_stderr=False)
    assert command_success, f"Command {token_command} failed to execute"
    return out


def add_scc_to_service_account(namespace, scc_name, sa_name):
    output = subprocess.check_output(
        shlex.split(f"oc adm policy add-scc-to-user {scc_name} system:serviceaccount:{namespace}:{sa_name}")
    )
    if f'added: "{sa_name}"' not in str(output):
        raise AssertionError(f"Unable to add {sa_name} to {scc_name} scc")


def get_node_selector_name(node_selector):
    return node_selector[f"{Resource.ApiGroup.KUBERNETES_IO}/hostname"]


def get_node_selector_dict(node_selector):
    return {f"{Resource.ApiGroup.KUBERNETES_IO}/hostname": node_selector}


def delete_resources_from_namespace_by_type(resources_types, namespace, wait=False):
    for resource_type in resources_types:
        for resource in list(resource_type.get(namespace=namespace)):
            resource.delete(wait=wait)


def get_linux_guest_agent_version(ssh_exec):
    ssh_exec.sudo = True
    return guest_agent_version_parser(version_string=ssh_exec.package_manager.info("qemu-guest-agent"))


def get_linux_os_info(ssh_exec):
    # Use guest agent version without the build number
    ga_ver = get_linux_guest_agent_version(ssh_exec=ssh_exec).split("-")[0]
    hostname = ssh_exec.network.hostname
    os_release = ssh_exec.os.release_info
    kernel = ssh_exec.os.kernel_info
    timezone = ssh_exec.os.timezone

    return {
        "guestAgentVersion": ga_ver,
        "hostname": hostname,
        "os": {
            "name": os_release["NAME"],
            "kernelRelease": kernel.release,
            "version": os_release["VERSION"],
            "prettyName": os_release["PRETTY_NAME"],
            "versionId": os_release["VERSION_ID"],
            "kernelVersion": kernel.version,
            "machine": kernel.type,
            "id": os_release["ID"],
        },
        "timezone": f"{timezone.name}, {int(timezone.offset) * 36}",
    }


def validate_os_info_vmi_vs_linux_os(vm: utilities.virt.VirtualMachineForTests) -> None:
    vmi_info = utilities.virt.get_guest_os_info(vmi=vm.vmi)
    linux_info = get_linux_os_info(ssh_exec=vm.ssh_exec)["os"]

    assert vmi_info == linux_info, f"Data mismatch! VMI: {vmi_info}\nOS: {linux_info}"<|MERGE_RESOLUTION|>--- conflicted
+++ resolved
@@ -18,11 +18,7 @@
 from typing import Any
 
 import netaddr
-<<<<<<< HEAD
-import pytest
-=======
 import paramiko
->>>>>>> 6c0125e8
 import requests
 import urllib3
 import yaml
@@ -57,11 +53,6 @@
     CLUSTER,
     HCO_CATALOG_SOURCE,
     KUBECONFIG,
-<<<<<<< HEAD
-    KUBELET_READY_CONDITION,
-=======
-    KUBERNETES_ARCH_LABEL,
->>>>>>> 6c0125e8
     NET_UTIL_CONTAINER_IMAGE,
     OC_ADM_LOGS_COMMAND,
     PROMETHEUS_K8S,
@@ -86,7 +77,7 @@
 NON_EXIST_URL = "https://noneexist.test"  # Use 'test' domain rfc6761
 EXCLUDED_FROM_URL_VALIDATION = ("", NON_EXIST_URL)
 INTERNAL_HTTP_SERVER_ADDRESS = "internal-http.cnv-tests-utilities"
-
+HOST_MODEL_CPU_LABEL = f"host-model-cpu.node.{Resource.ApiGroup.KUBEVIRT_IO}"
 LOGGER = logging.getLogger(__name__)
 
 
@@ -210,23 +201,6 @@
     return res
 
 
-<<<<<<< HEAD
-def get_jira_status(jira):
-    env_var = os.environ
-    if not (env_var.get("PYTEST_JIRA_TOKEN") and env_var.get("PYTEST_JIRA_URL")):
-        # For conformance tests without JIRA credentials, assume the JIRA is open
-        if py_config.get("conformance_tests"):
-            LOGGER.info(f"Conformance tests without JIRA credentials: assuming {jira} is open")
-            return "open"
-
-        raise MissingEnvironmentVariableError("Please set PYTEST_JIRA_TOKEN and PYTEST_JIRA_URL environment variables")
-
-    jira_connection = JIRA(
-        token_auth=env_var["PYTEST_JIRA_TOKEN"],
-        options={"server": env_var["PYTEST_JIRA_URL"]},
-    )
-    return jira_connection.issue(id=jira).fields.status.name.lower()
-=======
 def base64_encode_str(text):
     return base64.b64encode(text.encode()).decode()
 
@@ -241,7 +215,6 @@
 
 def authorized_key(private_key_path):
     return f"ssh-rsa {private_to_public_key(key=private_key_path)} root@exec1.rdocloud"
->>>>>>> 6c0125e8
 
 
 def get_pods(dyn_client: DynamicClient, namespace: Namespace, label: str = "") -> list[Pod]:
