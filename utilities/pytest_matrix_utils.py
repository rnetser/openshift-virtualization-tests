--- conflicted
+++ resolved
@@ -68,8 +68,6 @@
     return matrix_to_return
 
 
-<<<<<<< HEAD
-=======
 def immediate_matrix(matrix):
     matrix_to_return = []
     for storage_class in matrix:
@@ -79,7 +77,6 @@
     return matrix_to_return
 
 
->>>>>>> e42c6c83
 @cache
 def _cache_admin_client() -> DynamicClient:
     """Get admin_client once and reuse it
