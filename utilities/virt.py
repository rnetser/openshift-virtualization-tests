from __future__ import annotations

import io
import ipaddress
import json
import logging
import os
import re
import secrets
import shlex
from collections import defaultdict
from contextlib import contextmanager
from json import JSONDecodeError
from subprocess import run
from typing import TYPE_CHECKING, Any, Dict

import bitmath
import jinja2
import pexpect
import yaml
from benedict import benedict
from kubernetes.client import ApiException
from kubernetes.dynamic import DynamicClient
from ocp_resources.datavolume import DataVolume
from ocp_resources.kubevirt import KubeVirt
from ocp_resources.node import Node
from ocp_resources.pod import Pod
from ocp_resources.resource import Resource, ResourceEditor, get_client
from ocp_resources.service import Service
from ocp_resources.storage_profile import StorageProfile
from ocp_resources.template import Template
from ocp_resources.virtual_machine import VirtualMachine
from ocp_resources.virtual_machine_clone import VirtualMachineClone
from ocp_resources.virtual_machine_instance import VirtualMachineInstance
from ocp_resources.virtual_machine_instance_migration import (
    VirtualMachineInstanceMigration,
)
from ocp_utilities.exceptions import CommandExecFailed
from pyhelper_utils.shell import run_command, run_ssh_commands
from pytest_testconfig import config as py_config
from rrmngmnt import Host, ssh, user
from timeout_sampler import TimeoutExpiredError, TimeoutSampler

import utilities.infra
from utilities.console import Console
from utilities.constants import (
    CLOUD_INIT_DISK_NAME,
    CLOUD_INIT_NO_CLOUD,
    CNV_VM_SSH_KEY_PATH,
    DATA_SOURCE_NAME,
    DATA_SOURCE_NAMESPACE,
    DEFAULT_KUBEVIRT_CONDITIONS,
    DV_DISK,
    EVICTIONSTRATEGY,
    IP_FAMILY_POLICY_PREFER_DUAL_STACK,
    LINUX_AMD_64,
    OS_FLAVOR_CIRROS,
    OS_FLAVOR_FEDORA,
    OS_FLAVOR_WINDOWS,
    OS_PROC_NAME,
    ROOTDISK,
    SSH_PORT_22,
    TCP_TIMEOUT_30SEC,
    TIMEOUT_1MIN,
    TIMEOUT_1SEC,
    TIMEOUT_2MIN,
    TIMEOUT_3MIN,
    TIMEOUT_4MIN,
    TIMEOUT_5MIN,
    TIMEOUT_5SEC,
    TIMEOUT_6MIN,
    TIMEOUT_8MIN,
    TIMEOUT_10MIN,
    TIMEOUT_10SEC,
    TIMEOUT_12MIN,
    TIMEOUT_25MIN,
    TIMEOUT_30MIN,
    VIRT_LAUNCHER,
    VIRTCTL,
    Images,
)
from utilities.data_collector import collect_vnc_screenshot_for_vms
from utilities.hco import wait_for_hco_conditions
from utilities.storage import get_default_storage_class

if TYPE_CHECKING:
    from libs.vm.vm import BaseVirtualMachine


LOGGER = logging.getLogger(__name__)

K8S_TAINT = "node.kubernetes.io/unschedulable"
NO_SCHEDULE = "NoSchedule"
CIRROS_IMAGE = "kubevirt/cirros-container-disk-demo:latest"
FLAVORS_EXCLUDED_FROM_CLOUD_INIT = (OS_FLAVOR_WINDOWS, OS_FLAVOR_CIRROS)
VM_ERROR_STATUSES = [
    VirtualMachine.Status.CRASH_LOOPBACK_OFF,
    VirtualMachine.Status.ERROR_UNSCHEDULABLE,
    VirtualMachine.Status.ERROR_PVC_NOT_FOUND,
    VirtualMachine.Status.IMAGE_PULL_BACK_OFF,
    VirtualMachine.Status.ERR_IMAGE_PULL,
]


def wait_for_vm_interfaces(vmi: VirtualMachineInstance, timeout: int = TIMEOUT_12MIN) -> bool:
    """
    Wait until guest agent report VMI network interfaces.

    Args:
        vmi (VirtualMachineInstance): VMI object.
        timeout (int): Maximum time to wait for interfaces status

    Returns:
        bool: True if agent report VMI interfaces.

    Raises:
        TimeoutExpiredError: After timeout reached.
    """
    # Waiting for guest agent connection before checking guest agent interfaces report
    LOGGER.info(f"Wait until guest agent is active on {vmi.name}")
    vmi.wait_for_condition(
        condition=VirtualMachineInstance.Condition.Type.AGENT_CONNECTED,
        status=VirtualMachineInstance.Condition.Status.TRUE,
        timeout=timeout,
    )
    LOGGER.info(f"Wait for {vmi.name} network interfaces")
    sampler = TimeoutSampler(wait_timeout=timeout, sleep=1, func=lambda: vmi.instance)
    for sample in sampler:
        interfaces = sample.get("status", {}).get("interfaces", [])
        active_interfaces = [interface for interface in interfaces if interface.get("interfaceName")]
        if len(active_interfaces) == len(interfaces):
            return True
    return False


def generate_cloud_init_data(data):
    """
    Generate cloud init data from a dictionary.

    Args:
        data (dict): cloud init data to set under desired section.

    Returns:
        str: A generated str for cloud init.

    Example:
        data = {
            "networkData": {
                "version": 2,
                "ethernets": {
                    "eth0": {
                        "dhcp4": True,
                        "addresses": "[ fd10:0:2::2/120 ]",
                        "gateway6": "fd10:0:2::1",
                    }
                }
            }
        }

        with VirtualMachineForTests(
            namespace="namespace",
            name="vm",
            body=fedora_vm_body("vm"),
            cloud_init_data=data,
        ) as vm:
            pass
    """
    dict_data = {}
    for section, _data in data.items():
        str_data = ""
        generated_data = yaml.dump(_data, width=1000)
        if section == "userData":
            str_data += "#cloud-config\n"

        for line in generated_data.splitlines():
            str_data += f"{line}\n"
        dict_data[section] = str_data
    return dict_data


def merge_dicts(source_dict, target_dict):
    """Merge nested source_dict into target_dict"""

    for key, value in source_dict.items():
        if isinstance(value, dict):
            node = target_dict.setdefault(key, {})
            merge_dicts(source_dict=value, target_dict=node)
        else:
            target_dict[key] = value

    return target_dict


class VirtualMachineForTests(VirtualMachine):
    def __init__(
        self,
        name,
        namespace,
        eviction_strategy=None,
        body=None,
        client=None,
        interfaces=None,
        networks=None,
        node_selector=None,
        service_accounts=None,
        cpu_flags=None,
        cpu_limits=None,
        cpu_requests=None,
        cpu_sockets=None,
        cpu_cores=None,
        cpu_threads=None,
        cpu_model=None,
        cpu_max_sockets=None,
        memory_requests=None,
        memory_limits=None,
        memory_guest=None,
        memory_max_guest=None,
        cloud_init_data=None,
        machine_type=None,
        image=None,
        ssh=True,
        ssh_secret=None,
        network_model=None,
        network_multiqueue=None,
        pvc=None,
        data_volume=None,
        data_volume_template=None,
        teardown=True,
        cloud_init_type=None,
        attached_secret=None,
        cpu_placement=False,
        isolate_emulator_thread=False,
        iothreads_policy=None,
        dedicated_iothread=False,
        smm_enabled=None,
        pvspinlock_enabled=None,
        efi_params=None,
        diskless_vm=False,
        run_strategy=VirtualMachine.RunStrategy.HALTED,
        disk_io_options=None,
        username=None,
        password=None,
        macs=None,
        interfaces_types=None,
        os_flavor=OS_FLAVOR_FEDORA,
        host_device_name=None,
        gpu_name=None,
        vhostmd=False,
        vm_debug_logs=False,
        priority_class_name=None,
        dry_run=None,
        additional_labels=None,
        generate_unique_name=True,
        node_selector_labels=None,
        vm_instance_type=None,
        vm_instance_type_infer=False,
        vm_preference=None,
        vm_preference_infer=False,
        vm_validation_rule=None,
        termination_grace_period=None,
        disk_type="virtio",
        yaml_file=None,
        tpm_params=None,
        hugepages_page_size=None,
        vm_affinity=None,
        annotations=None,
    ):
        """
        Virtual machine creation

        Args:
            name (str): VM name
            namespace (str): Namespace name
            eviction_strategy (str, optional): valid options("None", "LiveMigrate", "LiveMigrateIfPossible", "External")
                Default value None here is same as Null and not the string "None" which is one of the valid options
            body (dict, optional): VM [metadata] and spec
            client (:obj:`DynamicClient`, optional): admin client or unprivileged client
            interfaces (list, optional): list of interfaces names
            networks (dict, optional)
            node_selector (dict, optional): Node name
            service_accounts (list, optional): list of service account names
            cpu_flags (str, optional)
            cpu_limits (quantity, optional): quantity supports string, ints, and floats
            cpu_requests (quantity, optional): quantity supports string, ints, and floats
            cpu_sockets (int, optional)
            cpu_cores (int, optional)
            cpu_threads (int, optional)
            cpu_model (str, optional)
            cpu_max_sockets (int, optional)
            memory_requests (str, optional)
            memory_limits (str, optional)
            memory_guest (str, optional)
            memory_max_guest (str, optional)
            cloud_init_data (dict, optional): cloud-init dict
            machine_type (str, optional)
            image (str, optional)
            ssh (bool, default: True): If True and using "with" (contextmanager) statement, create an SSH service
            ssh_secret (:obj:,`Secret`, optional): Needs cloud_init_type as cloudInitNoCloud
            network_model (str, optional)
            network_multiqueue (None/bool, optional, default: None): If not None, set to True/False
            pvc (:obj:`PersistentVolumeClaim`, optional)
            data_volume (:obj:`DataVolume`, optional)
            data_volume_template (dict, optional)
            teardown (bool, default: True)
            cloud_init_type (str, optional): cloud-init type, for example: cloudInitNoCloud, cloudInitConfigDrive
            attached_secret (dict, optional)
            cpu_placement (bool, default: False): If True, set dedicatedCpuPlacement = True
            isolate_emulator_thread (bool, default: False): If True, set isolateEmulatorThread = True.
                Need to explicitly also set cpu_placement = True, as dedicatedCpuPlacement should also be True.
            iothreads_policy (str, optional, default: None): If not None, set to auto/shared
            dedicated_iothread (bool, optional, default: False): If True, set dedicatedIOThread to True
            smm_enabled (None/bool, optional, default: None): If not None, set to True/False
            pvspinlock_enabled (bool, optional, default: None): If not None, set to True/False
            efi_params (dict, optional)
            diskless_vm (bool, default: False): If True, remove VM disks
            run_strategy (str, default: "Halted"): Set runStrategy
            disk_io_options (str, optional): Set root disk IO
            username (str, optional): SSH username
            password (str, optional): SSH password
            macs (dict, optional): Dict of {interface_name: mac address}
            interfaces_types (dict, optional): Dict of interfaces names and type ({"iface1": "sriov"})
            os_flavor (str, default: fedora): OS flavor to get SSH login parameters.
                (flavor should be exist in constants.py)
            host_device_name (str, optional): PCI Host Device Name (For Example: "nvidia.com/GV100GL_Tesla_V100")
            gpu_name (str, optional): GPU Device Name (For Example: "nvidia.com/GV100GL_Tesla_V100")
            vhostmd (bool, optional, default: False): If True, configure vhostmd.
            vm_debug_logs(bool, default=False): if True, add 'debugLogs' label to VM to
                enable libvirt debug logs in the virt-launcher pod.
                Is set to True if py_config["data_collector"] is True.
            priority_class_name (str, optional): The name of the priority class used for the VM
            dry_run (str, default=None): If "All", the resource will be created using the dry_run flag
            additional_labels (dict, optional): Dict of additional labels for VM (e.g. {"vm-label": "best-vm"})
            generate_unique_name: if True then it will set dynamic name for the vm, False will use the name of vm passed
            node_selector_labels (str, optional): Labels for node selector.
            vm_instance_type (VirtualMachineInstancetype, optional): instance type object for the VM
            vm_instance_type_infer (bool, optional): if True fetch the instance type from the VM volume
            vm_preference (VirtualMachinePreference, optional): preference object for the VM
            vm_preference_infer (bool, optional): if True fetch the preference from the VM volume
            vm_validation_rule (dict, optional): dict defining validation rule to be added to the VM
            termination_grace_period (int, optional): seconds to wait until VMI is force terminated after stopping
            disk_type (str, default: "virtio"): define disk type (e.g "virtio", "sata", None)
            tpm_params (dict, optional):
                {} - for tpm not persistent state (suitable for bypassing windows install tpm check)
                {persistent: true} - for persistent state
            hugepages_page_size (str, optional) defines the size of huge pages,Valid values are 2 Mi and 1 Gi
            vm_affinity (dict, optional): If affinity is specifies, obey all the affinity rules
            annotations (dict, optional): annotations to be added to the VM
        """
        # Sets VM unique name - replaces "." with "-" in the name to handle valid values.

        self.name = utilities.infra.unique_name(name=name) if generate_unique_name else name
        super().__init__(
            name=self.name,
            namespace=namespace,
            client=client,
            teardown=teardown,
            dry_run=dry_run,
            node_selector=node_selector,
            node_selector_labels=node_selector_labels,
            yaml_file=yaml_file,
        )
        self.body = body
        self.interfaces = interfaces or []
        self.service_accounts = service_accounts or []
        self.networks = networks or {}
        self.node_selector = node_selector
        self.eviction_strategy = eviction_strategy
        self.cpu_flags = cpu_flags
        self.cpu_limits = cpu_limits
        self.cpu_requests = cpu_requests
        self.cpu_sockets = cpu_sockets
        self.cpu_cores = cpu_cores
        self.cpu_threads = cpu_threads
        self.cpu_model = cpu_model
        self.cpu_max_sockets = cpu_max_sockets
        self.memory_requests = memory_requests
        self.memory_limits = memory_limits
        self.memory_guest = memory_guest
        self.memory_max_guest = memory_max_guest
        self.cloud_init_data = cloud_init_data
        self.machine_type = machine_type
        self.image = image
        self.ssh = ssh
        self.ssh_secret = ssh_secret
        self.custom_service = None
        self.network_model = network_model
        self.network_multiqueue = network_multiqueue
        self.data_volume_template = data_volume_template
        self.cloud_init_type = cloud_init_type
        self.pvc = pvc
        self.attached_secret = attached_secret
        self.cpu_placement = cpu_placement
        self.isolate_emulator_thread = isolate_emulator_thread
        self.iothreads_policy = iothreads_policy
        self.dedicated_iothread = dedicated_iothread
        self.data_volume = data_volume
        self.smm_enabled = smm_enabled
        self.pvspinlock_enabled = pvspinlock_enabled
        self.efi_params = efi_params
        self.diskless_vm = diskless_vm
        self.is_vm_from_template = False
        self.run_strategy = run_strategy
        self.disk_io_options = disk_io_options
        self.username = username
        self.password = password
        self.macs = macs
        self.interfaces_types = interfaces_types or {}
        self.os_flavor = os_flavor
        self.host_device_name = host_device_name
        self.gpu_name = gpu_name
        self.vhostmd = vhostmd
        self.vm_debug_logs = vm_debug_logs or py_config.get("data_collector")
        self.priority_class_name = priority_class_name
        self.additional_labels = additional_labels
        self.node_selector_labels = node_selector_labels
        self.vm_instance_type = vm_instance_type
        self.vm_instance_type_infer = vm_instance_type_infer
        self.vm_preference = vm_preference
        self.vm_preference_infer = vm_preference_infer
        self.vm_validation_rule = vm_validation_rule
        self.termination_grace_period = termination_grace_period
        self.disk_type = disk_type
        self.tpm_params = tpm_params
        self.hugepages_page_size = hugepages_page_size
        self.vm_affinity = vm_affinity
        self.annotations = annotations

        # Must be here to apply on existing VMs
        self.set_login_params()

    def deploy(self, wait=False):
        super().deploy(wait=wait)
        return self

    def clean_up(self, wait: bool = True, timeout: int | None = None) -> bool:
        if self.exists and self.ready:
            self.stop(wait=True, vmi_delete_timeout=TIMEOUT_8MIN)
        super().clean_up(wait=wait, timeout=timeout)
        if self.custom_service:
            self.custom_service.delete(wait=True)
        return True

    def to_dict(self):
        super().to_dict()
        self.set_labels()
        self.set_rng_device()
        self.generate_body()
        self.set_run_strategy()
        self.set_instance_type()
        self.set_vm_preference()
        self.set_vm_validation_rule()
        self.is_vm_from_template = self._is_vm_from_template()

        template_spec = self.res["spec"]["template"]["spec"]
        if self.eviction_strategy:
            template_spec[EVICTIONSTRATEGY] = self.eviction_strategy
        template_spec = self.set_hugepages_page_size(template_spec=template_spec)
        template_spec = self.update_node_selector(template_spec=template_spec)
        template_spec = self.update_vm_network_configuration(template_spec=template_spec)
        template_spec = self.update_vm_cpu_configuration(template_spec=template_spec)
        template_spec = self.update_vm_memory_configuration(template_spec=template_spec)
        template_spec = self.set_smm(template_spec=template_spec)
        template_spec = self.set_pvspinlock(template_spec=template_spec)
        template_spec = self.set_efi_params(template_spec=template_spec)
        template_spec = self.set_tpm_params(template_spec=template_spec)
        template_spec = self.set_machine_type(template_spec=template_spec)
        template_spec = self.set_iothreads_policy(template_spec=template_spec)
        template_spec = self.set_hostdevice(template_spec=template_spec)
        template_spec = self.set_gpu(template_spec=template_spec)
        template_spec = self.set_disk_io_configuration(template_spec=template_spec)
        template_spec = self.set_priority_class(template_spec=template_spec)
        template_spec = self.set_termination_grace_period(template_spec=template_spec)
        template_spec = self.set_vm_affinity_rule(template_spec=template_spec)

        # Either update storage and cloud-init configuration or remove disks from spec
        if self.diskless_vm:
            template_spec = self.set_diskless_vm(template_spec=template_spec)
        else:
            template_spec = self.update_vm_storage_configuration(template_spec=template_spec)
            template_spec = self.set_service_accounts(template_spec=template_spec)
            # cloud-init disks must be set after DV disks in order to boot from DV.
            template_spec = self.update_vm_cloud_init_data(template_spec=template_spec)
            template_spec = self.set_vhostmd(template_spec=template_spec)

            template_spec = self.update_vm_secret_configuration(template_spec=template_spec)

            # VMs do not necessarily have self.cloud_init_data
            # cloud-init will not be set for OS in FLAVORS_EXCLUDED_FROM_CLOUD_INIT
            if self.ssh and self.os_flavor not in FLAVORS_EXCLUDED_FROM_CLOUD_INIT:
                if self.ssh_secret is None:
                    template_spec = self.enable_ssh_in_cloud_init_data(template_spec=template_spec)
                if self.ssh_secret:
                    template_spec = self.update_vm_ssh_secret_configuration(template_spec=template_spec)

    def set_hugepages_page_size(self, template_spec):
        if self.hugepages_page_size:
            template_spec.setdefault("domain", {}).setdefault("memory", {})["hugepages"] = {
                "pageSize": self.hugepages_page_size
            }
        return template_spec

    def update_node_selector(self, template_spec):
        if self.node_selector_spec:
            template_spec["nodeSelector"] = self.node_selector_spec
        return template_spec

    def set_disk_io_configuration(self, template_spec):
        if self.disk_io_options or self.dedicated_iothread:
            disks_spec = template_spec.setdefault("domain", {}).setdefault("devices", {}).setdefault("disks", [])
            for disk in disks_spec:
                if disk["name"] == ROOTDISK:
                    if self.disk_io_options:
                        disk["io"] = self.disk_io_options
                    if self.dedicated_iothread:
                        disk["dedicatedIOThread"] = self.dedicated_iothread
                    break

            template_spec["domain"]["devices"]["disks"] = disks_spec

        return template_spec

    def set_gpu(self, template_spec):
        if self.gpu_name:
            template_spec.setdefault("domain", {}).setdefault("devices", {}).setdefault("gpus", []).append({
                "deviceName": self.gpu_name,
                "name": "gpu",
            })

        return template_spec

    def set_hostdevice(self, template_spec):
        if self.host_device_name:
            template_spec.setdefault("domain", {}).setdefault("devices", {}).setdefault("hostDevices", []).append({
                "deviceName": self.host_device_name,
                "name": "hostdevice",
            })

        return template_spec

    def set_diskless_vm(self, template_spec):
        template_spec.get("domain", {}).get("devices", {}).pop("disks", None)
        # As of https://bugzilla.redhat.com/show_bug.cgi?id=1954667 <skip-bug-check>, it is not possible to create a VM
        # with volume(s) without corresponding disks
        template_spec.pop("volumes", None)

        return template_spec

    def set_machine_type(self, template_spec):
        if self.machine_type:
            template_spec.setdefault("domain", {}).setdefault("machine", {})["type"] = self.machine_type

        return template_spec

    def set_iothreads_policy(self, template_spec):
        if self.iothreads_policy:
            template_spec.setdefault("domain", {})["ioThreadsPolicy"] = self.iothreads_policy

        return template_spec

    def set_efi_params(self, template_spec):
        if self.efi_params is not None:
            template_spec.setdefault("domain", {}).setdefault("firmware", {}).setdefault("bootloader", {})["efi"] = (
                self.efi_params
            )

        return template_spec

    def set_tpm_params(self, template_spec):
        if self.tpm_params is not None:
            template_spec.setdefault("domain", {}).setdefault("devices", {})["tpm"] = self.tpm_params

        return template_spec

    def set_smm(self, template_spec):
        if self.smm_enabled is not None:
            template_spec.setdefault("domain", {}).setdefault("features", {}).setdefault("smm", {})["enabled"] = (
                self.smm_enabled
            )

        return template_spec

    def set_pvspinlock(self, template_spec):
        if self.pvspinlock_enabled is not None:
            template_spec.setdefault("domain", {}).setdefault("features", {}).setdefault("pvspinlock", {})[
                "enabled"
            ] = self.pvspinlock_enabled

        return template_spec

    def set_priority_class(self, template_spec):
        if self.priority_class_name:
            template_spec["priorityClassName"] = self.priority_class_name

        return template_spec

    def set_termination_grace_period(self, template_spec):
        if self.termination_grace_period:
            template_spec["terminationGracePeriodSeconds"] = self.termination_grace_period

        return template_spec

    def set_rng_device(self):
        # Create rng device so the vm will be able to use /dev/rnd without
        # waiting for entropy collecting.
        self.res.setdefault("spec", {}).setdefault("template", {}).setdefault("spec", {}).setdefault(
            "domain", {}
        ).setdefault("devices", {}).setdefault("rng", {})

    def set_service_accounts(self, template_spec):
        for sa in self.service_accounts:
            template_spec.setdefault("domain", {}).setdefault("devices", {}).setdefault("disks", []).append({
                "disk": {},
                "name": sa,
            })
            template_spec.setdefault("volumes", []).append({"name": sa, "serviceAccount": {"serviceAccountName": sa}})

        return template_spec

    def set_vhostmd(self, template_spec):
        name = "vhostmd"
        if self.vhostmd:
            template_spec.setdefault("domain", {}).setdefault("devices", {}).setdefault("disks", []).append({
                "disk": {"bus": self.disk_type},
                "name": name,
            })
            template_spec.setdefault("volumes", []).append({"name": name, "downwardMetrics": {}})

        return template_spec

    def set_vm_affinity_rule(self, template_spec):
        if self.vm_affinity:
            template_spec["affinity"] = self.vm_affinity
        return template_spec

    def set_labels(self):
        vm_labels = self.res["spec"]["template"].setdefault("metadata", {}).setdefault("labels", {})
        vm_labels.update({
            f"{Resource.ApiGroup.KUBEVIRT_IO}/vm": self.name,
            f"{Resource.ApiGroup.KUBEVIRT_IO}/domain": self.name,
        })

        if self.additional_labels:
            vm_labels.update(self.additional_labels)

        if self.vm_debug_logs:
            vm_labels["debugLogs"] = "true"

    def set_run_strategy(self):
        # when runStrategy is set to Halted the VM will not start on creation
        # when runStrategy is set to Always the VM will start on creation
        # To create a VM resource, but not begin VM cloning, use VirtualMachine.RunStrategy.MANUAL
        self.res["spec"]["runStrategy"] = self.run_strategy

    def set_instance_type(self):
        if self.vm_instance_type:
            self.res["spec"]["instancetype"] = {
                "kind": self.vm_instance_type.kind,
                "name": self.vm_instance_type.name,
            }
        if self.vm_instance_type_infer:
            self.res["spec"].setdefault("instancetype", {})["inferFromVolume"] = DV_DISK

    def set_vm_preference(self):
        if self.vm_preference:
            self.res["spec"]["preference"] = {
                "kind": self.vm_preference.kind,
                "name": self.vm_preference.name,
            }
        if self.vm_preference_infer:
            self.res["spec"].setdefault("preference", {})["inferFromVolume"] = DV_DISK

    def set_vm_validation_rule(self):
        if self.vm_validation_rule:
            add_validation_rule_to_annotation(
                vm_annotation=self.res["metadata"].setdefault("annotations", {}),
                vm_validation_rule=self.vm_validation_rule,
            )

    def _is_vm_from_template(self):
        return f"{self.ApiGroup.VM_KUBEVIRT_IO}/template" in self.res["metadata"].setdefault("labels", {}).keys()

    def generate_body(self):
        if self.body:
            if self.body.get("metadata"):
                # We must set name in Template, since we use a unique name here we override it.
                self.res["metadata"] = self.body["metadata"]
                self.res["metadata"]["name"] = self.name

            self.res["spec"] = self.body["spec"]

            if self.annotations:
                self.res["metadata"].setdefault("annotations", {}).update(self.annotations)

    def update_vm_memory_configuration(self, template_spec):
        # Faster VMI start time
        if (
            self.os_flavor == OS_FLAVOR_WINDOWS
            and not self.memory_guest
            and not self.memory_requests
            and not self.vm_instance_type
        ):
            self.memory_guest = Images.Windows.DEFAULT_MEMORY_SIZE

        # memory_guest (memory.guest) value is the amount of memory given to VM itself
        # memory_requests (requests.memory) value is the amount of memory given to virt-launcher pod
        # (this also includes virtualization infra overhead)
        # although both values can be set simulteniously on the VM spec, only memory.guest should be used by user
        # (which is meant to reflect VM memory amount)
        if self.memory_guest and self.memory_requests:
            LOGGER.warning(
                "Setting both memory.guest and requests.memory values! (Users should set VM memory via memory.guest!)"
            )
            if bitmath.parse_string_unsafe(self.memory_guest) > bitmath.parse_string_unsafe(self.memory_requests):
                LOGGER.warning(
                    "Setting memory.guest bigger then requests.memory! (This might cause unpredictable issues!)"
                )

        if self.memory_guest:
            template_spec.setdefault("domain", {}).setdefault("memory", {})["guest"] = str(self.memory_guest)

        if self.memory_max_guest:
            template_spec.setdefault("domain", {}).setdefault("memory", {})["maxGuest"] = self.memory_max_guest

        if self.memory_requests:
            LOGGER.warning("Setting requests.memory value! (Users should set VM memory via memory.guest!)")
            template_spec.setdefault("domain", {}).setdefault("resources", {}).setdefault("requests", {})["memory"] = (
                self.memory_requests
            )

        if self.memory_limits:
            template_spec.setdefault("domain", {}).setdefault("resources", {}).setdefault("limits", {})["memory"] = (
                self.memory_limits
            )

        return template_spec

    def update_vm_network_configuration(self, template_spec):
        for iface_name in self.interfaces:
            iface_type = self.interfaces_types.get(iface_name, "bridge")
            network_dict = {"name": iface_name, iface_type: {}}

            if self.macs:
                network_dict["macAddress"] = self.macs.get(iface_name)

            template_spec.setdefault("domain", {}).setdefault("devices", {}).setdefault("interfaces", []).append(
                network_dict
            )

        for iface_name, network in self.networks.items():
            template_spec.setdefault("networks", []).append({"name": iface_name, "multus": {"networkName": network}})

        if self.network_model:
            template_spec.setdefault("domain", {}).setdefault("devices", {}).setdefault("interfaces", [{}])[0][
                "model"
            ] = self.network_model

        if self.network_multiqueue is not None:
            template_spec.setdefault("domain", {}).setdefault("devices", {}).update({
                "networkInterfaceMultiqueue": self.network_multiqueue
            })

        return template_spec

    def update_vm_cloud_init_data(self, template_spec):
        if self.cloud_init_data:
            cloud_init_volume = vm_cloud_init_volume(vm_spec=template_spec)
            cloud_init_volume_type = self.cloud_init_type or CLOUD_INIT_NO_CLOUD
            generated_cloud_init = generate_cloud_init_data(data=self.cloud_init_data)
            existing_cloud_init_data = cloud_init_volume.get(cloud_init_volume_type)
            # If spec already contains cloud init data
            if existing_cloud_init_data:
                cloud_init_volume[cloud_init_volume_type]["userData"] += generated_cloud_init["userData"].strip(
                    "#cloud-config"
                )
            else:
                cloud_init_volume[cloud_init_volume_type] = generated_cloud_init

            template_spec = vm_cloud_init_disk(vm_spec=template_spec)

        return template_spec

    def enable_ssh_in_cloud_init_data(self, template_spec):
        cloud_init_volume = vm_cloud_init_volume(vm_spec=template_spec)
        cloud_init_volume_type = self.cloud_init_type or CLOUD_INIT_NO_CLOUD

        template_spec = vm_cloud_init_disk(vm_spec=template_spec)

        cloud_init_volume.setdefault(cloud_init_volume_type, {}).setdefault("userData", "")

        # Saving in an intermediate string for readability
        cloud_init_user_data = cloud_init_volume[cloud_init_volume_type]["userData"]

        # Populate userData with OS-related login credentials; not needed for a VM from template.
        if not self.is_vm_from_template:
            login_generated_data = generate_cloud_init_data(
                data={
                    "userData": {
                        "user": self.username,
                        "password": self.password,
                        "chpasswd": {"expire": False},
                    }
                }
            )
            # 'ssh_pwaut' field is needed for Fedora38 VMs, where PasswordAuthentication in
            # /etc/ssh/sshd_config.d/50-cloud-init.conf is set to 'no', but to allow ssh connection it should be 'yes'.
            if self.os_flavor == OS_FLAVOR_FEDORA:
                login_generated_data["userData"] += "ssh_pwauth: true\n"
            # Newline needed in case userData is not empty
            cloud_init_user_data_newline = "\n" if cloud_init_user_data else ""
            cloud_init_user_data += f"{cloud_init_user_data_newline}{login_generated_data['userData']}"

        # Add RSA to authorized_keys to enable login using an SSH key
        authorized_key = utilities.infra.authorized_key(private_key_path=os.environ[CNV_VM_SSH_KEY_PATH])
        cloud_init_user_data += f"\nssh_authorized_keys:\n [{authorized_key}]"

        # Enable LEGACY crypto policies - needed until keys updated to ECDSA
        # Enable PasswordAuthentication in /etc/ssh/sshd_config
        # Enable SSH service and restart SSH service
        run_cmd_commands = [
            (
                # TODO: Remove LEGACY ssh-rsa support after ECDSA supported by test
                "grep ssh-rsa /etc/crypto-policies/back-ends/opensshserver.config || "
                "sudo update-crypto-policies --set LEGACY || true"
            ),
            (r"sudo sed -i 's/^#\?PasswordAuthentication no/PasswordAuthentication yes/g' " "/etc/ssh/sshd_config"),
            "sudo systemctl enable sshd",
            "sudo systemctl restart sshd",
        ]

        run_ssh_generated_data = generate_cloud_init_data(data={"runcmd": run_cmd_commands})

        # If runcmd already exists in userData, add run_cmd_commands before any other command
        runcmd_prefix = "runcmd:"
        if runcmd_prefix in cloud_init_user_data:
            cloud_init_user_data = re.sub(
                runcmd_prefix,
                f"{runcmd_prefix}\n{run_ssh_generated_data['runcmd']}",
                cloud_init_user_data,
            )
        else:
            cloud_init_user_data += f"\nruncmd: {run_cmd_commands}"

        cloud_init_volume[cloud_init_volume_type]["userData"] = cloud_init_user_data

        return template_spec

    def update_vm_cpu_configuration(self, template_spec):
        # cpu settings
        if self.cpu_flags:
            template_spec.setdefault("domain", {})["cpu"] = self.cpu_flags

        if self.cpu_limits:
            template_spec.setdefault("domain", {}).setdefault("resources", {}).setdefault("limits", {})
            template_spec["domain"]["resources"]["limits"].update({"cpu": self.cpu_limits})

        if self.cpu_requests:
            template_spec.setdefault("domain", {}).setdefault("resources", {}).setdefault("requests", {})
            template_spec["domain"]["resources"]["requests"].update({"cpu": self.cpu_requests})

        if self.cpu_cores:
            template_spec.setdefault("domain", {}).setdefault("cpu", {})["cores"] = self.cpu_cores

        # Faster VMI start time
        if self.os_flavor == OS_FLAVOR_WINDOWS and not self.cpu_threads and not self.vm_instance_type:
            self.cpu_threads = Images.Windows.DEFAULT_CPU_THREADS

        if self.cpu_threads:
            template_spec.setdefault("domain", {}).setdefault("cpu", {})["threads"] = self.cpu_threads

        if self.cpu_sockets:
            template_spec.setdefault("domain", {}).setdefault("cpu", {})["sockets"] = self.cpu_sockets

        if self.cpu_placement:
            template_spec.setdefault("domain", {}).setdefault("cpu", {})["dedicatedCpuPlacement"] = True

        if self.isolate_emulator_thread:
            # This setting has to be specified in a combination with
            # cpu_placement = True. Only valid if dedicatedCpuPlacement is True.
            template_spec.setdefault("domain", {}).setdefault("cpu", {})["isolateEmulatorThread"] = True

        if self.cpu_model:
            template_spec.setdefault("domain", {}).setdefault("cpu", {})["model"] = self.cpu_model

        if self.cpu_max_sockets:
            template_spec.setdefault("domain", {}).setdefault("cpu", {})["maxSockets"] = self.cpu_max_sockets

        return template_spec

    def update_vm_storage_configuration(self, template_spec):
        # image must be set before DV in order to boot from it.
        if self.image:
            template_spec.setdefault("domain", {}).setdefault("devices", {}).setdefault("disks", []).append({
                "disk": {"bus": self.disk_type},
                "name": "containerdisk",
            })
            template_spec.setdefault("volumes", []).append({
                "name": "containerdisk",
                "containerDisk": {"image": self.image},
            })

        # DV/PVC info may be taken from self.data_volume_template, self.data_volume or self.pvc
        # Needed only for VMs which are not created from common templates
        if (self.data_volume_template or self.data_volume or self.pvc) and not self.is_vm_from_template:
            access_mode = self.get_storage_configuration()

            # For storage class that is not ReadWriteMany - evictionStrategy should be set as "None" in the VM
            # (Except when evictionStrategy is explicitly set)
            if not self.eviction_strategy and DataVolume.AccessMode.RWX not in access_mode:
                LOGGER.info(
                    f"{EVICTIONSTRATEGY} explicitly set to 'None' in VM because data volume access mode is not RWX"
                )
                template_spec[EVICTIONSTRATEGY] = "None"
            if self.pvc:
                pvc_disk_name = f"{self.pvc.name}-pvc-disk"
                template_spec.setdefault("domain", {}).setdefault("devices", {}).setdefault("disks", []).append({
                    "disk": {"bus": self.disk_type},
                    "name": pvc_disk_name,
                })
                template_spec.setdefault("volumes", []).append({
                    "name": pvc_disk_name,
                    "persistentVolumeClaim": {"claimName": self.pvc.name},
                })
            # self.data_volume / self.data_volume_template
            else:
                data_volume_name = (
                    self.data_volume.name if self.data_volume else self.data_volume_template["metadata"]["name"]
                )
                template_spec.setdefault("domain", {}).setdefault("devices", {}).setdefault("disks", []).append({
                    "disk": {"bus": self.disk_type},
                    "name": DV_DISK,
                })
                template_spec.setdefault("volumes", []).append({
                    "name": DV_DISK,
                    "dataVolume": {"name": data_volume_name},
                })

            if self.data_volume_template:
                self.res["spec"].setdefault("dataVolumeTemplates", []).append(self.data_volume_template)

        return template_spec

    def update_vm_secret_configuration(self, template_spec):
        if self.attached_secret:
            volume_name = self.attached_secret["volume_name"]
            template_spec.setdefault("domain", {}).setdefault("devices", {}).setdefault("disks", []).append({
                "disk": {},
                "name": volume_name,
                "serial": self.attached_secret["serial"],
            })
            template_spec.setdefault("volumes", []).append({
                "name": volume_name,
                "secret": {"secretName": self.attached_secret["secret_name"]},
            })

        return template_spec

    def update_vm_ssh_secret_configuration(self, template_spec):
        template_spec.setdefault("accessCredentials", []).append({
            "sshPublicKey": {
                "source": {"secret": {"secretName": self.ssh_secret.name}},
                "propagationMethod": {"noCloud": {}},
            }
        })
        return template_spec

    def custom_service_enable(
        self,
        service_name,
        port,
        service_type=None,
        service_ip=None,
        ip_family_policy=None,
        ip_families=None,
    ):
        """
        service_type is set with K8S default service type (ClusterIP)
        service_ip - relevant for node port; default will be set to vm node IP
        ip_families - list of IP families to be supported in the service (IPv4/6 or both)
        ip_family_policy - SingleStack, RequireDualStack or PreferDualStack
        To use the service: custom_service.service_ip() and custom_service.service_port
        """
        self.custom_service = ServiceForVirtualMachineForTests(
            name=f"{service_name}-{self.name}"[:63],
            namespace=self.namespace,
            vm=self,
            port=port,
            service_type=service_type,
            target_ip=service_ip,
            ip_family_policy=ip_family_policy,
            ip_families=ip_families,
        )
        self.custom_service.create(wait=True)

    def get_storage_configuration(self):
        def _sc_name_for_storage_api():
            spec_storage = self.data_volume_template["spec"].get("storage", {}).get("storageClassName")
            if spec_storage:
                return spec_storage
            if self.vm_preference:
                sc_name = self.vm_preference.instance.spec.get("volumes", {}).get("preferredStorageClassName")
                if sc_name:
                    return sc_name
            else:
                return get_default_storage_class().name

        api_name = "pvc" if self.data_volume_template and self.data_volume_template["spec"].get("pvc") else "storage"
        return (
            self.data_volume.pvc.instance.spec.accessModes
            if self.data_volume
            else self.pvc.instance.spec.accessModes
            if self.pvc
            else self.data_volume_template["spec"][api_name].get("accessModes")
            or StorageProfile(name=_sc_name_for_storage_api()).instance.status["claimPropertySets"][0]["accessModes"]
        )

    @property
    def virtctl_port_forward_cmd(self):
        return f"{VIRTCTL} port-forward --stdio=true vm/{self.name}.{self.namespace} {SSH_PORT_22}"

    @property
    def login_params(self):
        os_login_param = py_config.get("os_login_param", {}).get(self.os_flavor, {})
        if not os_login_param:
            LOGGER.warning(f"`os_login_param` not defined for {self.os_flavor}")

        return os_login_param

    def set_login_params(self):
        _login_params = self.login_params

        if not (self.username and self.password):
            if _login_params:
                self.username = _login_params.get("username")
                self.password = _login_params.get("password")
                return

            # Do not modify the defaults to OS like Windows where the password is already defined in the image
            if self.os_flavor not in FLAVORS_EXCLUDED_FROM_CLOUD_INIT:
                if self.exists:
                    self.username, self.password = username_password_from_cloud_init(
                        vm_volumes=self.instance.spec.template.spec.volumes
                    )
                    if not self.username or not self.password:
                        LOGGER.warning("Could not find credentials in cloud-init")

                else:
                    LOGGER.info("Setting random username and password")
                    self.username = secrets.token_urlsafe(nbytes=12)
                    self.password = secrets.token_urlsafe(nbytes=12)

    @property
    def ssh_exec(self):
        # In order to use this property VM should be created with ssh=True
        self.username = self.username or self.login_params["username"]
        self.password = self.password or self.login_params["password"]

        LOGGER.info(f"SSH command: ssh -o 'ProxyCommand={self.virtctl_port_forward_cmd}' {self.username}@{self.name}")
        host = Host(hostname=self.name)
        # For SSH using a key, the public key needs to reside on the server.
        # As the tests use a given set of credentials, this cannot be done in Windows/Cirros.
        if self.os_flavor in FLAVORS_EXCLUDED_FROM_CLOUD_INIT:
            host_user = user.User(name=self.username, password=self.password)
        else:
            host_user = user.UserWithPKey(name=self.username, private_key=os.environ[CNV_VM_SSH_KEY_PATH])
        host.executor_user = host_user
        host.executor_factory = ssh.RemoteExecutorFactory(
            sock=self.virtctl_port_forward_cmd,
        )
        return host

    def wait_for_specific_status(self, status, timeout=TIMEOUT_3MIN, sleep=TIMEOUT_5SEC):
        LOGGER.info(f"Wait for {self.kind} {self.name} status to be {status}")
        samples = TimeoutSampler(wait_timeout=timeout, sleep=sleep, func=lambda: self.printable_status)
        try:
            for sample in samples:
                if sample == status:
                    return
        except TimeoutExpiredError:
            LOGGER.error(f"Status of {self.kind} {self.name} is {status}")
            raise

    @property
    def privileged_vmi(self):
        return VirtualMachineInstance(client=get_client(), name=self.name, namespace=self.namespace)

    def wait_for_agent_connected(self, timeout: int = TIMEOUT_5MIN):
        self.vmi.wait_for_condition(
            condition=VirtualMachineInstance.Condition.Type.AGENT_CONNECTED,
            status=VirtualMachineInstance.Condition.Status.TRUE,
            timeout=timeout,
        )


class VirtualMachineForTestsFromTemplate(VirtualMachineForTests):
    def __init__(
        self,
        name,
        namespace,
        client,
        eviction_strategy=None,
        labels=None,
        data_source=None,
        data_volume_template=None,
        existing_data_volume=None,
        networks=None,
        interfaces=None,
        ssh=True,
        vm_dict=None,
        cpu_cores=None,
        cpu_threads=None,
        cpu_sockets=None,
        cpu_model=None,
        cpu_flags=None,
        cpu_placement=False,
        cpu_max_sockets=None,
        isolate_emulator_thread=False,
        memory_requests=None,
        memory_guest=None,
        memory_max_guest=None,
        network_model=None,
        network_multiqueue=None,
        cloud_init_data=None,
        node_selector=None,
        attached_secret=None,
        termination_grace_period=180,
        diskless_vm=False,
        run_strategy=VirtualMachine.RunStrategy.HALTED,
        disk_options_vm=None,
        smm_enabled=None,
        pvspinlock_enabled=None,
        efi_params=None,
        macs=None,
        interfaces_types=None,
        host_device_name=None,
        gpu_name=None,
        iothreads_policy=None,
        dedicated_iothread=False,
        cloned_dv_size=None,
        vhostmd=False,
        machine_type=None,
        teardown=True,
        use_full_storage_api=False,
        dry_run=None,
        template_params=None,
        template_object=None,
        non_existing_pvc=False,
        data_volume_template_from_vm_spec=False,
        sno_cluster=False,
        tpm_params=None,
        additional_labels=None,
    ):
        """
        VM creation using common templates.

        Args:
            eviction_strategy (str, optional): valid options("None", "LiveMigrate", "LiveMigrateIfPossible", "External")
                Default value None here is same as Null and not the string "None" which is one of the valid options
            data_source (obj `DataSource`): DS object points to a golden image PVC.
                VM's disk will be cloned from the PVC.
            data_volume_template (dict): dataVolumeTemplates dict to replace template's default dataVolumeTemplates
            existing_data_volume (obj `DataVolume`): An existing DV object that will be used as the VM's volume. Cloning
                will not be done and the template's dataVolumeTemplates will be removed.
            use_full_storage_api (bool, default=False): Target PVC storage params are not explicitly set if True.
                IF False, storage api will be used but target PVC storage name will be taken from self.dv. This is done
                to avoid modifying cluster default SC.
            dry_run (str, default=None): If "All", the VM will be created using the dry_run flag
            template_params (dict, optional): dict with template parameters as keys and values
            template_object (Template, optional): Template object to create the VM from
            non_existing_pvc(bool, default=False): If True, referenced PVC in DataSource is missing
            data_volume_template_from_vm_spec (bool, default=False): Use (and don't manipulate) VM's DataVolumeTemplates
        Returns:
            obj `VirtualMachine`: VM resource
        """
        super().__init__(
            name=name,
            namespace=namespace,
            client=client,
            networks=networks,
            interfaces=interfaces,
            ssh=ssh,
            network_model=network_model,
            network_multiqueue=network_multiqueue,
            cpu_cores=cpu_cores,
            cpu_threads=cpu_threads,
            cpu_model=cpu_model,
            cpu_sockets=cpu_sockets,
            cpu_flags=cpu_flags,
            cpu_placement=cpu_placement,
            cpu_max_sockets=cpu_max_sockets,
            isolate_emulator_thread=isolate_emulator_thread,
            memory_requests=memory_requests,
            memory_guest=memory_guest,
            memory_max_guest=memory_max_guest,
            cloud_init_data=cloud_init_data,
            node_selector=node_selector,
            attached_secret=attached_secret,
            data_volume_template=data_volume_template,
            diskless_vm=diskless_vm,
            run_strategy=run_strategy,
            disk_io_options=disk_options_vm,
            smm_enabled=smm_enabled,
            pvspinlock_enabled=pvspinlock_enabled,
            efi_params=efi_params,
            macs=macs,
            interfaces_types=interfaces_types,
            host_device_name=host_device_name,
            gpu_name=gpu_name,
            iothreads_policy=iothreads_policy,
            dedicated_iothread=dedicated_iothread,
            vhostmd=vhostmd,
            machine_type=machine_type,
            teardown=teardown,
            dry_run=dry_run,
            tpm_params=tpm_params,
            eviction_strategy=eviction_strategy,
            additional_labels=additional_labels,
        )
        self.template_labels = labels
        self.data_source = data_source
        self.data_volume_template = data_volume_template
        self.existing_data_volume = existing_data_volume
        self.vm_dict = vm_dict
        self.cpu_threads = cpu_threads
        self.node_selector = node_selector
        self.termination_grace_period = termination_grace_period
        self.cloud_init_data = cloud_init_data
        self.cloned_dv_size = cloned_dv_size
        self.use_full_storage_api = use_full_storage_api
        self.access_modes = None  # required for evictionStrategy policy
        self.template_params = template_params
        self.template_object = template_object
        self.non_existing_pvc = non_existing_pvc
        self.data_volume_template_from_vm_spec = data_volume_template_from_vm_spec
        self.eviction_strategy = eviction_strategy
        self.sno_cluster = sno_cluster

    def to_dict(self):
        self.os_flavor = self._extract_os_from_template()
        self.set_login_params()
        self.body = self.process_template()
        super().to_dict()

        if self.vm_dict:
            merge_dicts(source_dict=self.vm_dict, target_dict=self.res)

        spec = self.res["spec"]["template"]["spec"]

        # terminationGracePeriodSeconds for Windows is set to 1hr; this may affect VMI deletion
        # If termination_grace_period is not provided, terminationGracePeriodSeconds will be set to 180
        spec["terminationGracePeriodSeconds"] = self.termination_grace_period

        # Nothing to do if source PVC (referenced in DataSource) does not exist
        if self.non_existing_pvc:
            LOGGER.info("Referenced PVC does not exist")
        # Nothing to do if consuming dataVolumeTemplates already set in the VM spec
        elif self.data_volume_template_from_vm_spec:
            LOGGER.info("VM spec includes DataVolume, which will be used for storing the VM image.")
            self.access_modes = self.res["spec"]["dataVolumeTemplates"][0]["spec"]["storage"].get("accessModes", [])
        # For diskless_vm, volumes are removed so dataVolumeTemplates (referencing volumes) should be removed as well
        elif self.diskless_vm:
            del self.res["spec"]["dataVolumeTemplates"]
        # Existing DV will be used as the VM's DV; dataVolumeTemplates is not needed
        elif self.existing_data_volume:
            del self.res["spec"]["dataVolumeTemplates"]
            spec = self._update_vm_storage_config(spec=spec, name=self.existing_data_volume.name)
            self.access_modes = self.existing_data_volume.pvc.instance.spec.accessModes
        # Template's dataVolumeTemplates will be replaced with self.data_volume_template
        elif self.data_volume_template:
            self.res["spec"]["dataVolumeTemplates"] = [self.data_volume_template]
            spec = self._update_vm_storage_config(spec=spec, name=self.data_volume_template["metadata"]["name"])
            self.access_modes = self.data_volume_template["spec"].get("pvc", {}).get(
                "accessModes", []
            ) or self.data_volume_template["spec"].get("storage", {}).get("accessModes", [])
        # Otherwise clone volume referenced in self.data_source
        else:
            # If storage params are not in source.spec (for e.g. source is VolumeSnapshot),
            # params will be taken from cluster configured default storage
            volume_source_spec = self.data_source.source.instance.spec
            data_source_status = self.data_source.instance.status
            storage_spec = self.res["spec"]["dataVolumeTemplates"][0]["spec"]["storage"]
            self.access_modes = volume_source_spec.accessModes
            # dataVolumeTemplates needs to be updated with the needed storage size,
            # if the size of the golden_image is more than the Template's default storage size.
            # else use the source DV storage size.
            storage_spec.setdefault("resources", {}).setdefault("requests", {})["storage"] = (
                self.cloned_dv_size
                or volume_source_spec.get("resources", {}).get("requests", {}).get("storage")
                or data_source_status.get("restoreSize")
            )
            if not self.use_full_storage_api:
                storage_spec["storageClassName"] = volume_source_spec.storageClassName

        # For storage class that is not ReadWriteMany- evictionStrategy should be set as "None" in the VM
        # (Except when evictionStrategy is explicitly set)
        # To apply this logic, self.access_modes should be available.
        if not self.sno_cluster and (not self.eviction_strategy and not (self.diskless_vm or self.non_existing_pvc)):
            if not self.access_modes:
                self.access_modes = get_default_storage_class().storage_profile.first_claim_property_set_access_modes()
            if DataVolume.AccessMode.RWX not in self.access_modes:
                spec[EVICTIONSTRATEGY] = "None"

    def _update_vm_storage_config(self, spec, name):
        # volume name should be updated
        for volume in spec["volumes"]:
            if "dataVolume" in volume:
                volume["dataVolume"]["name"] = name

        return spec

    def _extract_os_from_template(self):
        os_name = (
            [label for label in self.template_labels if Template.Labels.OS in label][0]
            if self.template_labels is not None
            else self.template_object.instance.objects[0].spec.template.metadata.annotations[
                f"{self.ApiGroup.VM_KUBEVIRT_IO}/os"
            ]
        )
        # Extract only from strings such as: "fedora37", "os.template.kubevirt.io/fedora37" will return "fedora"
        return re.search(r"(.*/)?(?P<os>[a-z]+)", os_name)["os"]

    def process_template(self):
        # Common templates use golden image clone as a default for VM DV
        # DATA_SOURCE_NAME - to support minor releases, this value needs to be passed. Currently
        # the templates only have one name per major OS.
        # DATA_SOURCE_NAMESPACE parameters is not passed so the default value will be used.
        # If existing DV or custom dataVolumeTemplates are used, use mock source PVC name and namespace
        template_kwargs = {
            "NAME": self.name,
            DATA_SOURCE_NAME: self.data_source.name if self.data_source else "mock-data-source",
            DATA_SOURCE_NAMESPACE: self.data_source.namespace if self.data_source else "mock-data-source-ns",
        }

        template_object = self.template_object or get_template_by_labels(
            admin_client=self.client, template_labels=self.template_labels
        )

        # Set password for non-Windows VMs; for Windows VM, the password is already set in the image
        if OS_FLAVOR_WINDOWS not in self.os_flavor:
            username, _ = username_password_from_cloud_init(
                vm_volumes=template_object.instance.objects[0].spec.template.spec.volumes
            )

            self.username = username
            template_kwargs["CLOUD_USER_PASSWORD"] = self.password

        if self.template_params:
            template_kwargs.update(self.template_params)

        resources_list = template_object.process(client=get_client(), **template_kwargs)
        for resource in resources_list:
            if resource["kind"] == VirtualMachine.kind and resource["metadata"]["name"] == self.name:
                return resource

        raise ValueError(f"Template not found for {self.name}")


def vm_console_run_commands(
    vm: VirtualMachineForTests | BaseVirtualMachine,
    commands: list[str],
    timeout: int = TIMEOUT_1MIN,
    verify_commands_output: bool = True,
    command_output: bool = False,
) -> dict[str, list[str]] | None:
    """
    Run a list of commands inside VM and (if verify_commands_output) check all commands return 0.
    If return code other than 0 then it will break execution and raise exception.

    Args:
        vm (obj): VirtualMachine
        commands (list): List of commands
        timeout (int): Time to wait for the command output
        verify_commands_output (bool): Check commands return 0
        command_output (bool): If selected, returns a dict of command and associated output
    """
    output = {}
    # Source: https://www.tutorialspoint.com/how-can-i-remove-the-ansi-escape-sequences-from-a-string-in-python
    ansi_escape = re.compile(r"(\x9B|\x1B\[)[0-?]*[ -\/]*[@-~]")
    with Console(vm=vm) as vmc:
        for command in commands:
            LOGGER.info(f"Execute {command} on {vm.name}")
            vmc.sendline(command)
            vmc.expect(r".*\$")
            output[command] = ansi_escape.sub("", vmc.after).replace("\r", "").split("\n")
            if verify_commands_output:
                vmc.sendline("echo rc==$?==")  # This construction rc==$?== is unique. Return code validation
                try:
                    vmc.expect("rc==0==", timeout=timeout)  # Expected return code is 0
                except pexpect.exceptions.TIMEOUT:
                    raise CommandExecFailed(output[command])
    return output if command_output else None


def fedora_vm_body(name: str) -> dict[str, Any]:
    pull_secret = utilities.infra.generate_openshift_pull_secret_file()

    # Make sure we can find the file even if utilities was installed via pip.
    yaml_file = os.path.abspath("utilities/manifests/vm-fedora.yaml")

    with open(yaml_file) as fd:
        data = fd.read()

    image = Images.Fedora.FEDORA_CONTAINER_IMAGE
    image_info = get_oc_image_info(
        image=image,
        pull_secret=pull_secret,
        architecture=utilities.infra.get_nodes_cpu_architecture(
            nodes=list(Node.get(dyn_client=get_client())),
        ),
    )
    image_digest = image_info["digest"]
    return generate_dict_from_yaml_template(
        stream=io.StringIO(data),
        name=name,
        image=f"{image}@{image_digest}",
    )


def kubernetes_taint_exists(node):
    taints = node.instance.spec.taints
    if taints:
        return any(taint.key == K8S_TAINT and taint.effect == NO_SCHEDULE for taint in taints)


class ServiceForVirtualMachineForTests(Service):
    def __init__(
        self,
        name,
        namespace,
        vm,
        port,
        service_type=Service.Type.CLUSTER_IP,
        target_ip=None,
        ip_family_policy=IP_FAMILY_POLICY_PREFER_DUAL_STACK,
        ip_families=None,
        teardown=True,
        dry_run=None,
    ):
        super().__init__(
            name=name,
            namespace=namespace,
            teardown=teardown,
            dry_run=dry_run,
        )
        self.vm = vm
        self.vmi = vm.vmi
        self.port = port
        self.service_type = service_type
        self.target_ip = target_ip
        self.ip_family_policy = ip_family_policy
        self.ip_families = ip_families

    def to_dict(self):
        super().to_dict()
        self.res["spec"] = {
            "ports": [{"port": self.port, "protocol": "TCP"}],
            "selector": {"kubevirt.io/domain": self.vm.name},
            "sessionAffinity": "None",
            "type": self.service_type,
        }

        self.res["spec"]["ipFamilyPolicy"] = self.ip_family_policy
        if self.ip_families:
            self.res["spec"]["ipFamilies"] = self.ip_families

    def service_ip(self, ip_family=None):
        if self.service_type == Service.Type.CLUSTER_IP:
            if ip_family:
                cluster_ips = [
                    cluster_ip
                    for cluster_ip in self.vm.custom_service.instance.spec.clusterIPs
                    if str(ipaddress.ip_address(cluster_ip).version) in ip_family
                ]
                assert cluster_ips, f"No {ip_family} addresses in service {self.vm.custom_service.name}"
                return cluster_ips[0]

            return self.instance.spec.clusterIP

        vm_node = Node(
            client=get_client(),
            name=self.vmi.instance.status.nodeName,
        )
        if self.service_type == Service.Type.NODE_PORT:
            if ip_family:
                internal_ips = [
                    internal_ip
                    for internal_ip in vm_node.instance.status.addresses
                    if str(ipaddress.ip_address(internal_ip).version) in ip_family
                ]
                assert internal_ips, f"No {ip_family} addresses in node {vm_node.name}"
                return internal_ips[0]

            return self.target_ip or vm_node.internal_ip

    @property
    def service_port(self):
        if self.service_type == Service.Type.CLUSTER_IP:
            return self.instance.attributes.spec.ports[0]["port"]

        if self.service_type == Service.Type.NODE_PORT:
            node_port = utilities.infra.camelcase_to_mixedcase(camelcase_str=self.service_type)
            return self.instance.attributes.spec.ports[0][node_port]


def wait_for_ssh_connectivity(
    vm: VirtualMachineForTests, timeout: int = TIMEOUT_2MIN, tcp_timeout: int = TIMEOUT_1MIN
) -> None:
    LOGGER.info(f"Wait for {vm.name} SSH connectivity.")

    for sample in TimeoutSampler(
        wait_timeout=timeout,
        sleep=5,
        func=vm.ssh_exec.run_command,
        command=["exit"],
        tcp_timeout=tcp_timeout,
    ):
        if sample:
            return


def wait_for_console(vm):
    with Console(vm=vm, timeout=TIMEOUT_25MIN):
        LOGGER.info(f"Successfully connected to {vm.name} console")


def generate_dict_from_yaml_template(stream, **kwargs):
    """
    Generate YAML from yaml template.

    Args:
        stream (io.StringIO): Yaml file content.

    Returns:
        dict: Generated from template file

    Raises:
        MissingTemplateVariables: If not all template variables exists
    """
    data = stream.read()
    # Find all template variables
    template_vars = [i.split()[1] for i in re.findall(r"{{ .* }}", data)]
    for var in template_vars:
        if var not in kwargs.keys():
            raise MissingTemplateVariables(var=var, template=data)
    template = jinja2.Template(data)
    out = template.render(**kwargs)
    return yaml.safe_load(out)


class MissingTemplateVariables(Exception):
    def __init__(self, var, template):
        self.var = var
        self.template = template

    def __str__(self):
        return f"Missing variables {self.var} for template {self.template}"


def wait_for_windows_vm(vm, version, timeout=TIMEOUT_25MIN):
    """
    Samples Windows VM; wait for it to complete the boot process.
    """

    LOGGER.info(f"Windows VM {vm.name} booting up, will attempt to access it up to {round(timeout / 60)} minutes.")

    sampler = TimeoutSampler(
        wait_timeout=timeout,
        sleep=15,
        func=vm.ssh_exec.run_command,
        command=shlex.split("wmic os get Caption /value"),
    )
    for sample in sampler:
        if version in str(sample):
            return True


# TODO: Remove once bug 1945703 is fixed
def get_guest_os_info(vmi):
    sampler = TimeoutSampler(
        wait_timeout=TIMEOUT_6MIN,
        sleep=5,
        func=lambda: vmi.instance.status.guestOSInfo,
    )

    try:
        for sample in sampler:
            if sample.get("id"):
                return dict(sample)
    except TimeoutExpiredError:
        LOGGER.error("VMI doesn't have guest agent data")
        raise


def get_windows_os_dict(windows_version: str) -> dict[str, Any]:
    """
    Returns a dictionary of Windows os information from the system_windows_os_matrix in py_config.

    Args:
        windows_version: The version of windows to get the os information for.

    Returns:
        dict: OS dictionary for the version, or empty dict if matrix is missing

    Raises:
        KeyError: If matrix exists but version is not found
    """
    if system_windows_os_matrix := py_config.get("system_windows_os_matrix"):
        windows_os_dict = [
            os_dict
            for win_os in system_windows_os_matrix
            for os_name, os_dict in win_os.items()
            if os_name == windows_version
        ]
        if windows_os_dict:
            return windows_os_dict[0]
        raise KeyError(f"Failed to extract {windows_version} from system_windows_os_matrix")

    return {}


def get_rhel_os_dict(rhel_version: str) -> dict[str, Any]:
    """
    Returns a dictionary of RHEL os information from the system_rhel_os_matrix in py_config.

    Args:
        rhel_version: The version of RHEL to get the os information for.

    Returns:
        dict: OS dictionary for the version, or empty dict if matrix is missing

    Raises:
        KeyError: If matrix exists but version is not found
    """
    if py_system_rhel_os_matrix := py_config.get("system_rhel_os_matrix"):
        rhel_os_dict = [
            os_dict
            for rhel_os in py_system_rhel_os_matrix
            for os_name, os_dict in rhel_os.items()
            if os_name == rhel_version
        ]
        if rhel_os_dict:
            return rhel_os_dict[0]
        raise KeyError(f"Failed to extract {rhel_version} from system_rhel_os_matrix")

    return {}


def assert_vm_not_error_status(vm: VirtualMachineForTests, timeout: int = TIMEOUT_5SEC) -> None:
    try:
        for status in TimeoutSampler(
            wait_timeout=timeout, sleep=TIMEOUT_1SEC, func=lambda: vm.instance.get("status", {})
        ):
            if status:
                printable_status = status.get("printableStatus")
                error_list = VM_ERROR_STATUSES.copy()
                if vm.instance.spec.template.spec.domain.devices.gpus:
                    error_list.remove(VirtualMachine.Status.ERROR_UNSCHEDULABLE)
                assert printable_status not in error_list, (
                    f"VM {vm.name} error printable status: {printable_status}\nVM status:\n{status}"
                )
                return
    except TimeoutExpiredError:
        LOGGER.error(f"VM {vm.name} status did not populate within {timeout}")
        raise


def wait_for_running_vm(
    vm: VirtualMachineForTests,
    wait_until_running_timeout: int = TIMEOUT_4MIN,
    wait_for_interfaces: bool = True,
    check_ssh_connectivity: bool = True,
    ssh_timeout: int = TIMEOUT_2MIN,
) -> None:
    """
    Wait for the VMI to be in Running state.

    Args:
        vm (VirtualMachine): VM object.
        wait_until_running_timeout (int): how much time to wait for VMI to reach Running state
        wait_for_interfaces (bool): Is waiting for VM's interfaces mandatory for declaring VM as running.
        check_ssh_connectivity (bool): Enable SSh service in the VM.
        ssh_timeout (int): how much time to wait for SSH connectivity

    Raises:
        TimeoutExpiredError: After timeout is reached for any of the steps
    """
    assert_vm_not_error_status(vm=vm)
    try:
        vm.vmi.wait_until_running(timeout=wait_until_running_timeout)

        if wait_for_interfaces:
            wait_for_vm_interfaces(vmi=vm.vmi)

        if check_ssh_connectivity:
            wait_for_ssh_connectivity(vm=vm, timeout=ssh_timeout)
    except TimeoutExpiredError:
        collect_vnc_screenshot_for_vms(vm_name=vm.name, vm_namespace=vm.namespace)
        raise


def running_vm(
    vm: VirtualMachineForTests,
    wait_for_interfaces=True,
    check_ssh_connectivity=True,
    ssh_timeout=TIMEOUT_2MIN,
    wait_for_cloud_init=False,
    dv_wait_timeout=TIMEOUT_30MIN,
):
    """
    Wait for the VMI to be in Running state.

    Args:
        vm (VirtualMachine): VM object.
        wait_for_interfaces (bool): Is waiting for VM's interfaces mandatory for declaring VM as running.
        check_ssh_connectivity (bool): Enable SSh service in the VM.
        ssh_timeout (int): how much time to wait for SSH connectivity
        wait_for_cloud_init (bool): Is waiting for cloud-init required.
        dv_wait_timeout (int): dv success timeout.

    Returns:
        VirtualMachine: VM object.
    """

    def _wait_for_dv_success(_vm, _vm_dv_volumes_names_list, _dv_wait_timeout):
        """
        In case VM is not starting because it's DV is not ready, wait for DV to be succeeded.
        """
        assert_vm_not_error_status(vm=vm)

        LOGGER.info(f"VM {_vm.name} status before dv check: {_vm.printable_status}")
        LOGGER.info(f"Volume(s) in VM spec: {_vm_dv_volumes_names_list} ")
        for dv_name in _vm_dv_volumes_names_list:
            DataVolume(name=dv_name, namespace=_vm.namespace).wait_for_dv_success(timeout=_dv_wait_timeout)

    # To support all use cases of: 'runStrategy', container/VM from template, VM started outside this function
    allowed_vm_start_exceptions_list = [
        "Always does not support manual start requests",
        "VM is already running",
        "Internal error occurred: unable to complete request: stop/start already underway",
    ]
    vm_dv_volumes_names_list = [
        volume.dataVolume.name for volume in vm.instance.spec.template.spec.volumes if "dataVolume" in volume.keys()
    ]

    try:
        vm.start()
    except ApiException as exception:
        if any([message in exception.body for message in allowed_vm_start_exceptions_list]):
            LOGGER.warning(f"VM {vm.name} is already running; will not be started.")
        else:
            raise

    if vm_dv_volumes_names_list:
        _wait_for_dv_success(
            _vm=vm,
            _vm_dv_volumes_names_list=vm_dv_volumes_names_list,
            _dv_wait_timeout=dv_wait_timeout,
        )
    wait_for_running_vm(
        vm=vm,
        wait_for_interfaces=wait_for_interfaces,
        check_ssh_connectivity=check_ssh_connectivity,
        ssh_timeout=ssh_timeout,
    )
    if wait_for_cloud_init:
        wait_for_cloud_init_complete(vm=vm)
    return vm


def wait_for_cloud_init_complete(vm, timeout=TIMEOUT_4MIN):
    cloud_init_status = "cloud-init status"
    for sample in TimeoutSampler(
        wait_timeout=timeout,
        sleep=5,
        func=vm.ssh_exec.run_command,
        command=shlex.split(cloud_init_status),
    ):
        # ignore Exit Code 2 (recoverable errors)
        if sample[0] in [0, 2] and "done" in sample[1]:
            return True


def migrate_vm_and_verify(
    vm: VirtualMachineForTests | BaseVirtualMachine,
    client: DynamicClient | None = None,
    timeout: int = TIMEOUT_12MIN,
    wait_for_interfaces: bool = True,
    check_ssh_connectivity: bool = False,
    wait_for_migration_success: bool = True,
) -> VirtualMachineInstanceMigration | None:
    """
    Create a migration instance. You may choose to wait for migration
    success or not.

    Args:
        vm (VirtualMachine): VM to be migrated.
        client (DynamicClient, default=None): Client to use for migration.
        timeout (int, default=12 minutes): Maximum time to wait for the migration to finish.
        wait_for_interfaces (bool, default=True): Wait for VM network interfaces after migration completes.
        check_ssh_connectivity (bool, default=False): Verify SSH connectivity to the VM after migration completes.
        wait_for_migration_success (bool, default=True):
            True = Full teardown will be applied.
            False = No teardown (responsibility on the programmer), and no
                    wait for migration process to finish.

    Returns:
        VirtualMachineInstanceMigration: If wait_for_migration_success == false, else returns None
    """
    node_before = vm.vmi.node

    LOGGER.info(f"VMI {vm.vmi.name} is running on {node_before.name} before migration.")
    with VirtualMachineInstanceMigration(
        name=vm.name,
        client=client,
        namespace=vm.namespace,
        vmi_name=vm.vmi.name,
        teardown=wait_for_migration_success,
    ) as migration:
        if not wait_for_migration_success:
            return migration
        wait_for_migration_finished(vm=vm, migration=migration, timeout=timeout)

    verify_vm_migrated(
        vm=vm,
        node_before=node_before,
        wait_for_interfaces=wait_for_interfaces,
        check_ssh_connectivity=check_ssh_connectivity,
    )
    return None


def wait_for_migration_finished(vm, migration, timeout=TIMEOUT_12MIN):
    sleep = TIMEOUT_10SEC
    samples = TimeoutSampler(wait_timeout=timeout, sleep=sleep, func=lambda: migration.instance.status.phase)
    counter = 0
    sample = None
    try:
        for sample in samples:
            if sample == migration.Status.SUCCEEDED:
                break
            elif sample == "Scheduling":
                counter += 1
                # If migration stuck in Scheduling state for more than 4 minutes - most likely it will be failed
                # Need to collect data before 5 min timeout reached and target POD is removed
                if counter >= TIMEOUT_4MIN / sleep:
                    # Get status/events for PODs in non-running or failed state
                    for pod in utilities.infra.get_pod_by_name_prefix(
                        dyn_client=get_client(),
                        pod_prefix=VIRT_LAUNCHER,
                        namespace=vm.namespace,
                        get_all=True,
                    ):
                        if pod.status not in (Pod.Status.RUNNING, Pod.Status.COMPLETED, Pod.Status.SUCCEEDED):
                            pod_events = [
                                event["raw_object"]["message"]
                                for event in pod.events(timeout=TIMEOUT_5SEC, field_selector="type==Warning")
                            ]
                            LOGGER.error(
                                f"POD Conditions:\n {pod.instance.status.conditions[0]}\n"
                                f"POD Events:\n {', '.join(pod_events)}"
                            )
                    raise TimeoutExpiredError(
                        f"VMIM {migration.name} stuck in Scheduling state and probably will be failed"
                    )
    except TimeoutExpiredError:
        if sample:
            LOGGER.error(f"Status of VMIM {migration.name} is {sample}")
        raise


def verify_vm_migrated(
    vm,
    node_before,
    wait_for_interfaces=True,
    check_ssh_connectivity=False,
):
    vmi_name = vm.vmi.name
    vmi_node_name = vm.vmi.node.name
    assert vmi_node_name != node_before.name, f"VMI: {vmi_name} still running on the same node: {vmi_node_name}"

    assert vm.vmi.instance.status.migrationState.completed, (
        f"VMI {vmi_name} migration state is: {vm.vmi.instance.status.migrationState}"
    )
    if wait_for_interfaces:
        wait_for_vm_interfaces(vmi=vm.vmi)

    if check_ssh_connectivity:
        wait_for_ssh_connectivity(vm=vm)


def vm_cloud_init_volume(vm_spec):
    cloud_init_volume = [vol for vol in vm_spec.setdefault("volumes", []) if vol["name"] == CLOUD_INIT_DISK_NAME]

    if cloud_init_volume:
        return cloud_init_volume[0]

    # If cloud init volume needs to be added
    vm_spec["volumes"].append({"name": CLOUD_INIT_DISK_NAME})
    return vm_spec["volumes"][-1]


def vm_cloud_init_disk(vm_spec):
    disks_spec = vm_spec.setdefault("domain", {}).setdefault("devices", {}).setdefault("disks", [])

    if not [disk for disk in disks_spec if disk["name"] == CLOUD_INIT_DISK_NAME]:
        disks_spec.append({"disk": {"bus": "virtio"}, "name": CLOUD_INIT_DISK_NAME})

    return vm_spec


def prepare_cloud_init_user_data(section, data):
    """
    Generates userData dict to be used with cloud init and add data under the required section.

    section (str): key name under userData
    data: value to be added under "section" key
    """
    cloud_init_data = defaultdict(dict)
    cloud_init_data["userData"][section] = data

    return cloud_init_data


@contextmanager
def vm_instance_from_template(
    request,
    unprivileged_client,
    namespace,
    data_source=None,
    data_volume_template=None,
    existing_data_volume=None,
    cloud_init_data=None,
    node_selector=None,
    vm_cpu_model=None,
    vm_cpu_flags=None,
    host_device_name=None,
    gpu_name=None,
):
    """Create a VM from template and start it (start step could be skipped by setting
    request.param['start_vm'] to False.

    Prerequisite - a DV must be created prior to VM creation.

    Args:
        data_source (obj `DataSource`): DS object points to a golden image PVC.
        data_volume_template (dict): dataVolumeTemplates dict; will replace dataVolumeTemplates in VM yaml
        existing_data_volume (obj `DataVolume`: DV resource): existing DV to be consumed directly (not cloned)

    Yields:
        obj `VirtualMachine`: VM resource

    """
    params = request.param if hasattr(request, "param") else request
    vm_name = params["vm_name"].replace(".", "-").lower()
    with VirtualMachineForTestsFromTemplate(
        name=vm_name,
        namespace=namespace.name,
        client=unprivileged_client,
        labels=Template.generate_template_labels(**params["template_labels"]),
        data_source=data_source,
        data_volume_template=data_volume_template,
        existing_data_volume=existing_data_volume,
        vm_dict=params.get("vm_dict"),
        cpu_cores=params.get("cpu_cores"),
        cpu_threads=params.get("cpu_threads"),
        memory_requests=params.get("memory_requests"),
        network_model=params.get("network_model"),
        network_multiqueue=params.get("network_multiqueue"),
        cloud_init_data=cloud_init_data,
        attached_secret=params.get("attached_secret"),
        node_selector=node_selector,
        diskless_vm=params.get("diskless_vm"),
        cpu_model=params.get("cpu_model") or vm_cpu_model,
        cpu_flags=params.get("cpu_flags") or vm_cpu_flags,
        cpu_placement=params.get("cpu_placement"),
        isolate_emulator_thread=params.get("isolate_emulator_thread"),
        iothreads_policy=params.get("iothreads_policy"),
        dedicated_iothread=params.get("dedicated_iothread"),
        ssh=params.get("ssh", True),
        disk_options_vm=params.get("disk_io_option"),
        host_device_name=params.get("host_device_name") or host_device_name,
        gpu_name=params.get("gpu_name") or gpu_name,
        cloned_dv_size=params.get("cloned_dv_size"),
        vhostmd=params.get("vhostmd"),
        machine_type=params.get("machine_type"),
        eviction_strategy=params.get("eviction_strategy"),
    ) as vm:
        if params.get("start_vm", True):
            running_vm(
                vm=vm,
                wait_for_interfaces=params.get("guest_agent", True),
                check_ssh_connectivity=vm.ssh,
            )
        yield vm


@contextmanager
def node_mgmt_console(node, node_mgmt):
    try:
        LOGGER.info(f"{node_mgmt.capitalize()} the node {node.name}")
        extra_opts = "--delete-emptydir-data --ignore-daemonsets=true --force" if node_mgmt == "drain" else ""
        run(
            f"nohup oc adm {node_mgmt} {node.name} {extra_opts} &",
            shell=True,
        )
        yield
    finally:
        LOGGER.info(f"Uncordon node {node.name}")
        run(f"oc adm uncordon {node.name}", shell=True)
        wait_for_node_schedulable_status(node=node, status=True)


@contextmanager
def create_vm_cloning_job(
    name,
    namespace,
    source_name,
    source_kind=None,
    target_name=None,
    label_filters=None,
    annotation_filters=None,
    new_mac_addresses=None,
    new_smbios_serial=None,
):
    """
    Create VirtualMachineClone object.

    Args:
        name (str): the name of cloning job
        source_name (str): the clone's source name
        source_kind (str, optional): the clone's source type, default - VirtualMachine.kind
        target_name (str, optional): the clone's target name, default - randomly generated name
        label_filters (list, optional): List of label filters, e.g. ["*", "!someKey/*"]
        annotation_filters (list, optional): List of annotation filters, e.g. ["firstKey/*", "secondKey/*"]
        new_mac_addresses (dict, optional): Dict of new MAC addresses, {interface_name: mac_address}
        new_smbios_serial (str, optional): the clone's new smbios serial
    """
    with VirtualMachineClone(
        name=name,
        namespace=namespace,
        source_name=source_name,
        source_kind=source_kind,
        target_name=target_name,
        label_filters=label_filters,
        annotation_filters=annotation_filters,
        new_mac_addresses=new_mac_addresses,
        new_smbios_serial=new_smbios_serial,
    ) as vmc:
        vmc.wait_for_status(status=VirtualMachineClone.Status.SUCCEEDED)
        yield vmc


def wait_for_node_schedulable_status(node, status, timeout=60):
    """
    Wait for node status to be ready (status=True) or unschedulable (status=False)
    """
    LOGGER.info(f"Wait for node {node.name} to be {Node.Status.READY if status else Node.Status.SCHEDULING_DISABLED}.")

    sampler = TimeoutSampler(wait_timeout=timeout, sleep=1, func=lambda: node.instance.spec.unschedulable)
    for sample in sampler:
        if status:
            if not sample and not kubernetes_taint_exists(node):
                return
        else:
            if sample and kubernetes_taint_exists(node):
                return


def get_hyperconverged_kubevirt(admin_client, hco_namespace):
    for kv in KubeVirt.get(
        dyn_client=admin_client,
        namespace=hco_namespace.name,
        name="kubevirt-kubevirt-hyperconverged",
    ):
        return kv


def get_kubevirt_hyperconverged_spec(admin_client, hco_namespace):
    return get_hyperconverged_kubevirt(admin_client=admin_client, hco_namespace=hco_namespace).instance.to_dict()[
        "spec"
    ]


def get_hyperconverged_ovs_annotations(hyperconverged):
    return (hyperconverged.instance.to_dict()["metadata"].get("annotations", {})).get("deployOVS")


def get_base_templates_list(client):
    """Return SSP base templates"""
    common_templates_list = list(
        Template.get(
            dyn_client=client,
            singular_name=Template.singular_name,
            label_selector=Template.Labels.BASE,
        )
    )
    return [
        template
        for template in common_templates_list
        if not template.instance.metadata.annotations.get(template.Annotations.DEPRECATED)
    ]


def get_template_by_labels(admin_client, template_labels):
    template = list(
        Template.get(
            dyn_client=admin_client,
            singular_name=Template.singular_name,
            namespace="openshift",
            label_selector=",".join([f"{label}=true" for label in template_labels if OS_FLAVOR_FEDORA not in label]),
        ),
    )
    if any(
        f"{Template.ApiGroup.OS_TEMPLATE_KUBEVIRT_IO}/{OS_FLAVOR_FEDORA}" in template_label
        for template_label in template_labels
    ):
        template = [fedora_template for fedora_template in template if OS_FLAVOR_FEDORA in fedora_template.name]
    matched_templates = len(template)
    assert matched_templates == 1, f"{matched_templates} templates found which match {template_labels} labels"

    return template[0]


def wait_for_updated_kv_value(admin_client, hco_namespace, path, value, timeout=15):
    """
    Waits for updated values in KV CR configuration

    Args:
        admin_client (:obj:`DynamicClient`): DynamicClient object
        hco_namespace (:obj:`Namespace`): HCO namespace object
        path (list): list of nested keys to be looked up in KV CR configuration dict
        value (any): the expected value of the last key in path
        timeout (int): timeout in seconds

    Example:
        path - ['minCPUModel'], value - 'Haswell-noTSX'
        {"configuration": {"minCPUModel": "Haswell-noTSX"}} will be matched against KV CR spec.

    Raises:
        TimeoutExpiredError: After timeout is reached if the expected key value does not match the actual value
    """
    base_path = ["configuration"]
    base_path.extend(path)
    samples = TimeoutSampler(
        wait_timeout=timeout,
        sleep=1,
        func=lambda: benedict(
            get_kubevirt_hyperconverged_spec(admin_client=admin_client, hco_namespace=hco_namespace),
            keypath_separator=None,
        ).get(base_path),
    )
    try:
        for sample in samples:
            if sample == value:
                break
    except TimeoutExpiredError:
        hco_annotations = utilities.infra.get_hyperconverged_resource(
            client=admin_client, hco_ns_name=hco_namespace.name
        ).instance.metadata.annotations
        LOGGER.error(f"KV CR is not updated, path: {path}, expected value: {value}, HCO annotations: {hco_annotations}")
        raise
    # After updating KV need to be sure HCO is stable
    wait_for_hco_conditions(
        admin_client=admin_client,
        hco_namespace=hco_namespace,
    )


# function waits when VMIM resource created by cluster automatically (e.g. after node drain OR hotplug)
def get_created_migration_job(vm, timeout=TIMEOUT_1MIN, client=None):
    sampler = TimeoutSampler(
        wait_timeout=timeout,
        sleep=TIMEOUT_5SEC,
        func=VirtualMachineInstanceMigration.get,
        namespace=vm.namespace,
        vmi_name=vm.vmi.name,
        dyn_client=client,
    )
    try:
        for sample in sampler:
            # sample - generator, check if it is not empty
            vmim = next(sample, None)
            if vmim:
                return vmim
    except TimeoutExpiredError:
        LOGGER.error("Migration job not created!")
        raise


def check_migration_process_after_node_drain(dyn_client, vm):
    """
    Wait for migration process to succeed and verify that VM indeed moved to new node.
    """
    vmi_old_uid = vm.vmi.instance.metadata.uid
    source_node = vm.privileged_vmi.virt_launcher_pod.node
    LOGGER.info(f"The VMI was running on {source_node.name}")
    wait_for_node_schedulable_status(node=source_node, status=False)
    vmim = get_created_migration_job(vm=vm, client=dyn_client, timeout=TIMEOUT_5MIN)
    wait_for_migration_finished(vm=vm, migration=vmim, timeout=TIMEOUT_30MIN if "windows" in vm.name else TIMEOUT_10MIN)

    target_pod = vm.privileged_vmi.virt_launcher_pod
    target_pod.wait_for_status(status=Pod.Status.RUNNING, timeout=TIMEOUT_3MIN)
    target_node = target_pod.node
    LOGGER.info(f"The VMI is currently running on {target_node.name}")
    assert target_node != source_node, f"Target node is same as source node: {source_node.name}"
    vmi_new_uid = vm.vmi.instance.metadata.uid
    assert vmi_old_uid == vmi_new_uid, (
        f"vmi uid before migration:{vmi_old_uid} is not same as vmi uid after migration{vmi_new_uid}"
    )


def restart_vm_wait_for_running_vm(vm, wait_for_interfaces=True, check_ssh_connectivity=True, ssh_timeout=TIMEOUT_2MIN):
    vm.restart(wait=True)
    # Calling running_vm() to ensure the VM is up and connective
    return running_vm(
        vm=vm,
        wait_for_interfaces=wait_for_interfaces,
        check_ssh_connectivity=check_ssh_connectivity,
        ssh_timeout=ssh_timeout,
    )


def wait_for_kubevirt_conditions(
    admin_client,
    hco_namespace,
    expected_conditions=None,
    wait_timeout=TIMEOUT_10MIN,
    sleep=5,
    consecutive_checks_count=3,
    condition_key1="type",
    condition_key2="status",
):
    """
    Checking Kubevirt status.conditions
    """
    utilities.infra.wait_for_consistent_resource_conditions(
        dynamic_client=admin_client,
        namespace=hco_namespace.name,
        expected_conditions=expected_conditions or DEFAULT_KUBEVIRT_CONDITIONS,
        resource_kind=KubeVirt,
        condition_key1=condition_key1,
        condition_key2=condition_key2,
        total_timeout=wait_timeout,
        polling_interval=sleep,
        consecutive_checks_count=consecutive_checks_count,
    )


def get_all_virt_pods_with_running_status(dyn_client, hco_namespace):
    virt_pods_with_status = {
        pod.name: pod.status
        for pod in Pod.get(
            dyn_client=dyn_client,
            namespace=hco_namespace.name,
        )
        if pod.name.startswith("virt")
    }
    assert all(pod_status == Pod.Status.RUNNING for pod_status in virt_pods_with_status.values()), (
        f"All virt pods were expected to be in running state.Here are all virt pods:{virt_pods_with_status}"
    )
    return virt_pods_with_status


def wait_for_kv_stabilize(admin_client, hco_namespace):
    wait_for_kubevirt_conditions(admin_client=admin_client, hco_namespace=hco_namespace)
    wait_for_hco_conditions(admin_client=admin_client, hco_namespace=hco_namespace)


def get_oc_image_info(  # type: ignore[return]
    image: str, pull_secret: str | None = None, architecture: str = LINUX_AMD_64
) -> dict[str, Any]:
    def _get_image_json(cmd: str) -> dict[str, Any]:
        return json.loads(run_command(command=shlex.split(cmd), check=False)[1])

    base_command = f"oc image -o json info {image} --filter-by-os {architecture}"
    if pull_secret:
        base_command = f"{base_command} --registry-config={pull_secret}"

    try:
        for sample in TimeoutSampler(
            wait_timeout=TIMEOUT_10SEC,
            sleep=TIMEOUT_1SEC,
            exceptions_dict={JSONDecodeError: [], TypeError: []},
            func=_get_image_json,
            cmd=base_command,
        ):
            if sample:
                return sample
    except TimeoutExpiredError:
        LOGGER.error(f"Failed to parse {base_command}")
        raise


def taint_node_no_schedule(node):
    return ResourceEditor(
        patches={
            node: {
                "spec": {
                    "taints": [
                        {
                            "effect": "NoSchedule",
                            "key": f"{Resource.ApiGroup.KUBEVIRT_IO}/drain",
                            "value": "draining",
                        }
                    ]
                }
            }
        }
    )


def add_validation_rule_to_annotation(vm_annotation, vm_validation_rule):
    kubevirt_validation = f"{Resource.ApiGroup.VM_KUBEVIRT_IO}/validations"
    validation_list_string = vm_annotation.setdefault(kubevirt_validation, "[]")
    validation_list = json.loads(validation_list_string)
    validation_list.append(vm_validation_rule)
    vm_annotation[kubevirt_validation] = json.dumps(validation_list)


def start_and_fetch_processid_on_linux_vm(vm, process_name, args="", use_nohup=False):
    utilities.virt.wait_for_ssh_connectivity(vm=vm)
    nohup_cmd = "nohup" if use_nohup else ""
    run_ssh_commands(
        host=vm.ssh_exec,
        commands=shlex.split(f"killall -9 {process_name}; {nohup_cmd} {process_name} {args} </dev/null &>/dev/null &"),
    )
    return fetch_pid_from_linux_vm(vm=vm, process_name=process_name)


def fetch_pid_from_linux_vm(vm, process_name):
    cmd_res = run_ssh_commands(
        host=vm.ssh_exec,
        commands=shlex.split(f"pgrep {process_name} -x || true"),
    )[0].strip()
    assert cmd_res, f"VM {vm.name}, '{process_name}' process not found"
    return int(cmd_res)


def start_and_fetch_processid_on_windows_vm(vm, process_name):
    wait_for_ssh_connectivity(vm=vm)
    run_ssh_commands(
        host=vm.ssh_exec,
        commands=shlex.split(
            f"powershell Invoke-WmiMethod -Class Win32_Process -Name Create -ArgumentList {process_name}"
        ),
        tcp_timeout=TCP_TIMEOUT_30SEC,
    )
    return fetch_pid_from_windows_vm(vm=vm, process_name=process_name)


def fetch_pid_from_windows_vm(vm, process_name):
    cmd_res = run_ssh_commands(
        host=vm.ssh_exec,
        commands=shlex.split(f"powershell -Command (Get-Process -Name {process_name.removesuffix('.exe')}).Id"),
        tcp_timeout=TCP_TIMEOUT_30SEC,
    )[0].strip()
    assert cmd_res, f"Process '{process_name}' not in output: {cmd_res}"
    return int(cmd_res)


def kill_processes_by_name_linux(vm, process_name, check_rc=True):
    cmd = shlex.split(f"pkill {process_name}")
    run_ssh_commands(host=vm.ssh_exec, commands=cmd, check_rc=check_rc)


class VirtualMachineForCloning(VirtualMachineForTests):
    def __init__(
        self,
        vm_labels=None,
        vm_annotations=None,
        smbios_serial=None,
        **kwargs,
    ):
        super().__init__(
            generate_unique_name=False,
            **kwargs,
        )
        self.vm_labels = vm_labels
        self.vm_annotations = vm_annotations
        self.smbios_serial = smbios_serial

    def to_dict(self):
        super().to_dict()

        if self.vm_labels:
            self.res["metadata"].setdefault("labels", {}).update(self.vm_labels)

        if self.vm_annotations:
            self.res["metadata"].setdefault("annotations", {}).update(self.vm_annotations)

        if self.smbios_serial:
            self.res["spec"]["template"]["spec"].setdefault("domain", {}).setdefault("firmware", {}).update({
                "serial": self.smbios_serial,
            })


@contextmanager
def target_vm_from_cloning_job(cloning_job):
    cloning_job_spec = cloning_job.instance.spec
    target_vm = VirtualMachineForTests(
        name=cloning_job_spec.target.name,
        namespace=cloning_job.namespace,
        os_flavor=cloning_job_spec.source.name.split("-")[0],
        generate_unique_name=False,
    )
    assert target_vm.exists, f"{target_vm.name} VM was not created."
    running_vm(vm=target_vm)

    yield target_vm
    target_vm.clean_up()


def wait_for_vmi_relocation_and_running(initial_node, vm, timeout=TIMEOUT_5MIN):
    try:
        for sample in TimeoutSampler(
            wait_timeout=timeout,
            sleep=TIMEOUT_5SEC,
            func=lambda: vm.vmi.node.name != initial_node.name
            and vm.vmi.status == VirtualMachineInstance.Status.RUNNING,
        ):
            if sample:
                LOGGER.info(
                    f"The VM was created on {initial_node.name}, "
                    f"and has successfully been relocated to {vm.vmi.node.name}"
                )
                return True
    except TimeoutExpiredError:
        LOGGER.error(f"The VMI on {initial_node.name} has not been relocated to a different node.")
        raise


def check_qemu_guest_agent_installed(ssh_exec: Host) -> bool:
    ssh_exec.sudo = True
    return ssh_exec.package_manager.exist(package="qemu-guest-agent")


def validate_libvirt_persistent_domain(vm):
    domain = vm.privileged_vmi.virt_launcher_pod.execute(
        command=shlex.split("virsh list --persistent"), container="compute"
    )
    assert vm.vmi.Status.RUNNING.lower() in domain


def get_nodes_gpu_info(util_pods, node):
    pod_exec = utilities.infra.ExecCommandOnPod(utility_pods=util_pods, node=node)
    return pod_exec.exec(command="sudo /sbin/lspci -nnk | grep -A 3 '3D controller'")


def assert_linux_efi(vm: VirtualMachineForTests) -> None:
    """
    Verify guest OS is using EFI.
    """
    return run_ssh_commands(host=vm.ssh_exec, commands=shlex.split("ls -ld /sys/firmware/efi"))[0]


def pause_optional_migrate_unpause_and_check_connectivity(vm: VirtualMachineForTests, migrate: bool = False) -> None:
    vmi = VirtualMachineInstance(client=get_client(), name=vm.vmi.name, namespace=vm.vmi.namespace)
    vmi.pause(wait=True)
    if migrate:
        migrate_vm_and_verify(vm=vm, wait_for_interfaces=False)
    vmi.unpause(wait=True)
    LOGGER.info("Verify VM is running and ready after unpause")
    wait_for_running_vm(vm=vm)


def validate_pause_optional_migrate_unpause_linux_vm(
    vm: VirtualMachineForTests, pre_pause_pid: int | None = None, migrate: bool = False
) -> None:
    proc_name = OS_PROC_NAME["linux"]
    if not pre_pause_pid:
        pre_pause_pid = start_and_fetch_processid_on_linux_vm(vm=vm, process_name=proc_name, args="localhost")
    pause_optional_migrate_unpause_and_check_connectivity(vm=vm, migrate=migrate)
    post_pause_pid = fetch_pid_from_linux_vm(vm=vm, process_name=proc_name)
    kill_processes_by_name_linux(vm=vm, process_name=proc_name)
    assert post_pause_pid == pre_pause_pid, (
        f"PID mismatch!\n Pre pause PID is: {pre_pause_pid}\n Post pause PID is: {post_pause_pid}"
    )


def check_vm_xml_smbios(vm: VirtualMachineForTests, cm_values: Dict[str, str]) -> None:
    """
    Verify SMBIOS on VM XML [sysinfo type=smbios][system] match kubevirt-config
    config map.
    """

    LOGGER.info("Verify VM XML - SMBIOS values.")
    smbios_vm = vm.privileged_vmi.xml_dict["domain"]["sysinfo"]["system"]["entry"]
    smbios_vm_dict = {entry["@name"]: entry["#text"] for entry in smbios_vm}
    assert smbios_vm, "VM XML missing SMBIOS values."
    results = {
        "manufacturer": smbios_vm_dict["manufacturer"] == cm_values["manufacturer"],
        "product": smbios_vm_dict["product"] == cm_values["product"],
        "family": smbios_vm_dict["family"] == cm_values["family"],
        "version": smbios_vm_dict["version"] == cm_values["version"],
    }
    LOGGER.info(f"Results: {results}")
    assert all(results.values())


def assert_vm_xml_efi(vm: VirtualMachineForTests, secure_boot_enabled: bool = True) -> None:
    LOGGER.info("Verify VM XML - EFI secureBoot values.")
    xml_dict_os = vm.privileged_vmi.xml_dict["domain"]["os"]
    ovmf_path = "/usr/share/OVMF"
    efi_path = f"{ovmf_path}/OVMF_CODE.secboot.fd"
    # efi vars path when secure boot is enabled: /usr/share/OVMF/OVMF_VARS.secboot.fd
    # efi vars path when secure boot is disabled: /usr/share/OVMF/OVMF_VARS.fd
    efi_vars_path = f"{ovmf_path}/OVMF_VARS.{'secboot.' if secure_boot_enabled else ''}fd"
    vmi_xml_efi_path = xml_dict_os["loader"]["#text"]
    vmi_xml_efi_vars_path = xml_dict_os["nvram"]["@template"]
    vmi_xml_os_secure = xml_dict_os["loader"]["@secure"]
    os_secure = "yes" if secure_boot_enabled else "no"
    assert vmi_xml_efi_path == efi_path, f"EFIPath value {vmi_xml_efi_path} does not match expected {efi_path} value"
    assert vmi_xml_os_secure == os_secure, (
        f"EFI secure value {vmi_xml_os_secure} does not seem to be set as {os_secure}"
    )
    assert vmi_xml_efi_vars_path == efi_vars_path, (
        f"EFIVarsPath value {vmi_xml_efi_vars_path} does not match expected {efi_vars_path} value"
    )


def update_vm_efi_spec_and_restart(
    vm: VirtualMachineForTests, spec: dict[str, Any] | None = None, wait_for_interfaces: bool = True
) -> None:
    ResourceEditor({
        vm: {"spec": {"template": {"spec": {"domain": {"firmware": {"bootloader": {"efi": spec or {}}}}}}}}
    }).update()
    restart_vm_wait_for_running_vm(vm=vm, wait_for_interfaces=wait_for_interfaces)


def delete_guestosinfo_keys(data: Dict[str, Any]) -> Dict[str, Any]:
    """
    supportedCommands - removed as the data is used for internal guest agent validations
    fsInfo, userList - checked in validate_fs_info_virtctl_vs_linux_os / validate_user_info_virtctl_vs_linux_os
    fsFreezeStatus - removed as it is not related to GA validations
    """
    removed_keys = ["supportedCommands", "fsInfo", "userList", "fsFreezeStatus"]
    [data.pop(key, None) for key in removed_keys]

    return data


# Guest agent info gather functions.
def get_virtctl_os_info(vm: VirtualMachineForTests) -> dict[str, Any] | None:
    """
    Returns OS data dict in format:
    {
        "guestAgentVersion": guestAgentVersion,
        "hostname": hostname,
        "os": {
            "name": name,
            "kernelRelease": kernelRelease,
            "version": version,
            "prettyName": prettyName,
            "versionId": versionId,
            "kernelVersion": kernelVersion,
            "machine": machine,
            "id": id,
        },
        "timezone": timezone",
    }

    """
    cmd = ["guestosinfo", vm.name]
    res, output, err = utilities.infra.run_virtctl_command(command=cmd, namespace=vm.namespace)
    if not res:
        LOGGER.error(f"Failed to get guest-agent info via virtctl. Error: {err}")
        return None
    data = json.loads(output)

    return delete_guestosinfo_keys(data=data)


def validate_virtctl_guest_agent_data_over_time(vm: VirtualMachineForTests) -> bool:
    """
    Validates that virtctl guest info is available over time. (BZ 1886453 <skip-bug-check>)

    Returns:
        bool: True - if virtctl guest info is available after timeout else False
    """
    samples = TimeoutSampler(wait_timeout=TIMEOUT_3MIN, sleep=TIMEOUT_5SEC, func=get_virtctl_os_info, vm=vm)
    consecutive_check = 0
    try:
        for sample in samples:
            if not sample:
                consecutive_check += 1
                if consecutive_check == 3:
                    return False
            else:
                consecutive_check = 0
    except TimeoutExpiredError:
        return True
    return False


def get_vm_boot_time(vm: VirtualMachineForTests) -> str:
    boot_command = 'net statistics workstation | findstr "Statistics since"' if "windows" in vm.name else "who -b"
<<<<<<< HEAD
    return run_ssh_commands(host=vm.ssh_exec, commands=shlex.split(boot_command))[0]
=======
    return run_ssh_commands(host=vm.ssh_exec, commands=shlex.split(boot_command))[0]


def username_password_from_cloud_init(vm_volumes: list[dict[str, Any]]) -> tuple[str, str]:
    """
    Get username and password from cloud-init data.

    Args:
        vm_volumes (list[dict[str, Any]]): List of volumes with cloud-init data.

    Returns:
            tuple[str, str]: Username and password. If not found, empty strings.
    """

    if cloud_init := [volume[CLOUD_INIT_NO_CLOUD] for volume in vm_volumes if volume.get(CLOUD_INIT_NO_CLOUD)]:
        if (user_data := cloud_init[0].get("userData")) and (
            _match := re.search(r"user: (?P<user>.*)\npassword: (?P<password>.*)\n", user_data)
        ):
            LOGGER.info("Get VM credentials from cloud-init")
            return _match["user"], _match["password"]

    return "", ""
>>>>>>> 62b83ff9
<|MERGE_RESOLUTION|>--- conflicted
+++ resolved
@@ -2593,9 +2593,6 @@
 
 def get_vm_boot_time(vm: VirtualMachineForTests) -> str:
     boot_command = 'net statistics workstation | findstr "Statistics since"' if "windows" in vm.name else "who -b"
-<<<<<<< HEAD
-    return run_ssh_commands(host=vm.ssh_exec, commands=shlex.split(boot_command))[0]
-=======
     return run_ssh_commands(host=vm.ssh_exec, commands=shlex.split(boot_command))[0]
 
 
@@ -2617,5 +2614,4 @@
             LOGGER.info("Get VM credentials from cloud-init")
             return _match["user"], _match["password"]
 
-    return "", ""
->>>>>>> 62b83ff9
+    return "", ""