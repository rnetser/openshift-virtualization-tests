--- conflicted
+++ resolved
@@ -55,10 +55,7 @@
     EVICTIONSTRATEGY,
     IP_FAMILY_POLICY_PREFER_DUAL_STACK,
     LINUX_AMD_64,
-<<<<<<< HEAD
-=======
     LINUX_STR,
->>>>>>> 8cf21588
     OS_FLAVOR_CIRROS,
     OS_FLAVOR_FEDORA,
     OS_FLAVOR_WINDOWS,
@@ -1186,10 +1183,7 @@
         """
         # Must be set here to set VM flavor (used to set username and password)
         self.template_labels = labels
-<<<<<<< HEAD
-=======
         self.template_object = template_object
->>>>>>> 8cf21588
         self.os_flavor = self._extract_os_from_template()
 
         super().__init__(
@@ -1235,10 +1229,7 @@
             tpm_params=tpm_params,
             eviction_strategy=eviction_strategy,
             additional_labels=additional_labels,
-<<<<<<< HEAD
-=======
             vm_affinity=vm_affinity,
->>>>>>> 8cf21588
             os_flavor=self.os_flavor,
         )
         self.data_source = data_source
@@ -2648,9 +2639,6 @@
             LOGGER.info("Get VM credentials from cloud-init")
             return _match["user"], _match["password"]
 
-<<<<<<< HEAD
-    return "", ""
-=======
     return "", ""
 
 
@@ -2706,5 +2694,4 @@
     ):
         # Consider agent "down" when condition is absent OR explicitly not True
         if not sample or all(condition.get("status") != "True" for condition in sample):
-            break
->>>>>>> 8cf21588
+            break