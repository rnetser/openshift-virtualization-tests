--- conflicted
+++ resolved
@@ -29,9 +29,9 @@
 
 
 [project]
-name = "openshift-virtualization-tests-4.99"
+name = "openshift-virtualization-tests-4.20"
 requires-python = "==3.12.*"
-version = "4.99"
+version = "4.20"
 description = "Tests for Openshift Virtualization"
 authors = [{ "name" = "openshift-virtualization-tests" }]
 dependencies = [
@@ -129,25 +129,12 @@
     "*.pyc",
     "*/test_*.py",
     "__init__.py",
-<<<<<<< HEAD
-    # TODO: Add coverage to these large modules when individual fixes are needed
-    "utilities/data_collector.py",
-    "utilities/hco.py",
-    "utilities/infra.py",
-    "utilities/monitoring.py",
-    "utilities/network.py",
-    "utilities/operator.py",
-    "utilities/os_utils.py",
-    "utilities/pytest_utils.py",
-    "utilities/ssp.py",
-=======
     "utilities/unittests/conftest.py",
     # TODO: Add coverage to these large modules when individual fixes are needed
     "utilities/hco.py",
     "utilities/infra.py",
     "utilities/network.py",
     "utilities/operator.py",
->>>>>>> 8cf21588
     "utilities/storage.py",
     "utilities/virt.py",
 ]
