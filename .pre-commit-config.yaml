--- conflicted
+++ resolved
@@ -13,11 +13,7 @@
         stages: [pre-commit]
 
   - repo: https://github.com/astral-sh/ruff-pre-commit
-<<<<<<< HEAD
-    rev: v0.12.11
-=======
     rev: v0.13.1
->>>>>>> e42c6c83
     hooks:
       - id: ruff
         stages: [pre-commit]
@@ -69,11 +65,7 @@
       - id: gitleaks
 
   - repo: https://github.com/pre-commit/mirrors-mypy
-<<<<<<< HEAD
-    rev: v1.17.1
-=======
     rev: v1.18.2
->>>>>>> e42c6c83
     hooks:
       - id: mypy
         exclude: "test_(.*).py$"
