--- conflicted
+++ resolved
@@ -250,18 +250,12 @@
 
             echo "has_conflicts=true" >> "$GITHUB_OUTPUT"
 
-<<<<<<< HEAD
-            # Stage all changes (including conflicts) for peter-evans to handle
-            # This resolves the "you need to resolve your current index first" error
-            git add .
-=======
             # Refresh index and stage all changes (including conflicts) for peter-evans to handle
             # This resolves the "you need to resolve your current index first" error
 
             git add -A :/
 
             git update-index --refresh -q || true
->>>>>>> 2f661038
           fi
 
       - name: Create PR for successful cherry-pick
