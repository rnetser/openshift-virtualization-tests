name: Cherry-pick to cnv-4.99 on Main Merge

on:
  push:
    branches:
      - main

jobs:
  cherry-pick-to-4-99:
    permissions:
      actions: write
      contents: write
      pull-requests: write # Required for creating PRs

    runs-on: ubuntu-latest

    steps:
      - name: Checkout main branch
        uses: actions/checkout@v4
        with:
          # Fetch all history for cherry-picking
          fetch-depth: 0

      - name: Configure Git
        # Configure Git user for commits made directly in the workflow
<<<<<<< HEAD
        # The create-pull-request action handles its own commit authorship.
=======
>>>>>>> 1df3647a
        run: |
          git config user.name "${{ secrets.GH_BOT_USERNAME }}"
          git config user.email "${{ secrets.GH_BOT_EMAIL }}"

<<<<<<< HEAD
      - name: Get latest commit from main # Renamed step for clarity
        id: get_latest_commit # Updated ID
=======
      - name: Get latest commit from main
        id: get_latest_commit
>>>>>>> 1df3647a
        run: |
          LATEST_COMMIT_SHA=$(git rev-parse HEAD)
          echo "Latest commit on main: $LATEST_COMMIT_SHA"

<<<<<<< HEAD
          # Removed the merge commit check. The workflow will now always attempt
          # to cherry-pick the latest commit on 'main'.
          # If the latest commit is a merge, keep its 1st parent as mainline
          if [ "$(git rev-list --parents -n1 "$LATEST_COMMIT_SHA" | wc -w)" -gt 2 ]; then
            COMMIT_TO_CHERRY_PICK="$LATEST_COMMIT_SHA"
            echo "note: $LATEST_COMMIT_SHA is a merge commit – will cherry-pick with -m 1"
            echo "mainline_parent=1" >> "$GITHUB_OUTPUT"
          else
            COMMIT_TO_CHERRY_PICK="$LATEST_COMMIT_SHA"
            echo "mainline_parent=" >> "$GITHUB_OUTPUT"
          fi
          echo "Commit to cherry-pick: $COMMIT_TO_CHERRY_PICK"
          echo "commit_sha=$COMMIT_TO_CHERRY_PICK" >> "$GITHUB_OUTPUT"
          echo "commit_message=$(git log -1 --format=%s "$COMMIT_TO_CHERRY_PICK")" >> "$GITHUB_OUTPUT"
          {
            echo 'commit_body<<EOF'
            git log -1 --format=%b "$COMMIT_TO_CHERRY_PICK"
            echo 'EOF'
=======
          # If the latest commit is a merge, keep its 1st parent as mainline
          if [ "$(git rev-list --parents -n1 "$LATEST_COMMIT_SHA" | wc -w)" -gt 2 ]; then
            echo "note: $LATEST_COMMIT_SHA is a merge commit – will cherry-pick with -m 1"
            echo "mainline_parent=1" >> "$GITHUB_OUTPUT"
          else
            echo "mainline_parent=" >> "$GITHUB_OUTPUT"
          fi
          echo "commit_sha=$LATEST_COMMIT_SHA" >> "$GITHUB_OUTPUT"

          # Safely set the commit message and body outputs, which may contain special characters.
          # We use the heredoc syntax for GITHUB_OUTPUT, which is the most robust method.
          COMMIT_MESSAGE=$(git log -1 --format=%s "$LATEST_COMMIT_SHA")
          DELIMITER_MSG=$(openssl rand -hex 16)
          {
            echo "commit_message<<$DELIMITER_MSG"
            echo "$COMMIT_MESSAGE"
            echo "$DELIMITER_MSG"
          } >> "$GITHUB_OUTPUT"

          COMMIT_BODY=$(git log -1 --format=%b "$LATEST_COMMIT_SHA")
          DELIMITER_BODY=$(openssl rand -hex 16)
          {
            echo "commit_body<<$DELIMITER_BODY"
            echo "$COMMIT_BODY"
            echo "$DELIMITER_BODY"
>>>>>>> 1df3647a
          } >> "$GITHUB_OUTPUT"

      - name: Attempt Cherry-pick and Prepare Branch
        id: prepare_branch
<<<<<<< HEAD
        # Removed the 'if' condition based on merge commit status, as we now always attempt cherry-pick
        run: |
          TARGET_BRANCH="cnv-4.99"
          COMMIT_SHA="${{ steps.get_latest_commit.outputs.commit_sha }}" # Updated reference
          COMMIT_MESSAGE_SHORT="${{ steps.get_latest_commit.outputs.commit_message }}" # Updated reference
          TEMP_BRANCH_NAME="cherry-pick-auto/${{ github.event.after }}-${{ github.run_id }}"
=======
        run: |
          # Capture all workflow expansions into shell variables at the top.
          # This improves readability and prevents shell re-interpretation issues.
          TARGET_BRANCH="cnv-4.99"
          COMMIT_SHA="${{ steps.get_latest_commit.outputs.commit_sha }}"
          COMMIT_MESSAGE_SHORT="${{ steps.get_latest_commit.outputs.commit_message }}"
          MAINLINE_PARENT="${{ steps.get_latest_commit.outputs.mainline_parent }}"
          TEMP_BRANCH_NAME="cherry-pick-auto/${{ github.event.after }}-${{ github.run_id }}"
          STATUS="no_change" # Default status
>>>>>>> 1df3647a

          echo "Attempting to cherry-pick $COMMIT_SHA to $TARGET_BRANCH on temporary branch $TEMP_BRANCH_NAME"

          # Fetch the target branch to ensure it's up-to-date locally
<<<<<<< HEAD
          git fetch origin $TARGET_BRANCH:$TARGET_BRANCH

          # Create and switch to the new temporary branch
          git checkout -b "$TEMP_BRANCH_NAME" "origin/$TARGET_BRANCH"

          # Attempt to cherry-pick the commit.
          # --no-commit: apply changes but don't commit yet.
          # --keep-redundant-commits: don't skip if commit already exists (useful for re-runs).
          MAINLINE_OPT=""
          if [[ -n "${{ steps.get_latest_commit.outputs.mainline_parent }}" ]]; then
            MAINLINE_OPT="-m ${{ steps.get_latest_commit.outputs.mainline_parent }}"
          fi

          if git cherry-pick $MAINLINE_OPT --no-commit --keep-redundant-commits "$COMMIT_SHA"; then
            echo "Cherry-pick applied successfully to temporary branch."
            git commit -m "Cherry-pick: $COMMIT_MESSAGE_SHORT (from $COMMIT_SHA)"
            echo "status=success" >> "$GITHUB_OUTPUT"
          else
            echo "Cherry-pick resulted in conflicts. Committing conflicted state to temporary branch."
            # Add all changes, including conflict markers, to the staging area
            git add .
            # Commit the conflicted state. This allows the PR to show the conflicts.
            git commit -m "Cherry-pick Conflicts: $COMMIT_MESSAGE_SHORT (from $COMMIT_SHA)"
            echo "status=conflicted" >> "$GITHUB_OUTPUT"
          fi

          # Push the temporary branch to the remote
          git push origin "$TEMP_BRANCH_NAME"

          echo "temp_branch_name=$TEMP_BRANCH_NAME" >> "$GITHUB_OUTPUT"

=======
          git fetch origin "$TARGET_BRANCH"

          # Create and switch to the new temporary branch from the target branch
          git checkout -b "$TEMP_BRANCH_NAME" "origin/$TARGET_BRANCH"

          # Prepare cherry-pick options
          MAINLINE_OPT=""
          if [[ -n "$MAINLINE_PARENT" ]]; then
            MAINLINE_OPT="-m $MAINLINE_PARENT"
          fi

          # Attempt to cherry-pick the commit. We use --no-commit to inspect the result.
          if git cherry-pick $MAINLINE_OPT --no-commit --keep-redundant-commits "$COMMIT_SHA"; then
            # Cherry-pick command succeeded. Now check if there are actual changes.
            # `git diff --cached --quiet` exits with 1 if there are staged changes, 0 otherwise.
            if ! git diff --cached --quiet; then
              echo "Cherry-pick applied successfully with changes. Committing."
              git commit -m "Cherry-pick: $COMMIT_MESSAGE_SHORT (from $COMMIT_SHA)"
              STATUS="success"
            else
              echo "Cherry-pick was successful but resulted in no changes. The commit may already be on the target branch."
              # Abort the cherry-pick to clean up the repository state (.git/CHERRY_PICK_HEAD).
              git cherry-pick --quit
              STATUS="no_change"
            fi
          else
            # Cherry-pick command failed, indicating a conflict.
            echo "Cherry-pick resulted in conflicts. Committing conflicted state for manual resolution."
            git add .
            git commit -m "Cherry-pick Conflicts: $COMMIT_MESSAGE_SHORT (from $COMMIT_SHA)"
            STATUS="conflicted"
          fi

          echo "Final status: $STATUS"
          echo "status=$STATUS" >> "$GITHUB_OUTPUT"

          # Only push the branch and set the output if a PR needs to be created.
          if [[ "$STATUS" == "success" || "$STATUS" == "conflicted" ]]; then
            echo "Pushing temporary branch $TEMP_BRANCH_NAME to origin."
            git push origin "$TEMP_BRANCH_NAME"
            echo "temp_branch_name=$TEMP_BRANCH_NAME" >> "$GITHUB_OUTPUT"
          else
            echo "No PR will be created as there are no changes."
          fi

>>>>>>> 1df3647a
      - name: Create Pull Request for Successful Cherry-pick
        if: steps.prepare_branch.outputs.status == 'success'
        uses: peter-evans/create-pull-request@v6
        with:
          token: ${{ secrets.WORKFLOW_TOKEN }}
<<<<<<< HEAD
          commit-message: "Cherry-pick: ${{ steps.get_latest_commit.outputs.commit_message }} (from ${{ steps.get_latest_commit.outputs.commit_sha }})" # Updated reference
          title: "Auto Cherry-pick: ${{ steps.get_latest_commit.outputs.commit_message }}" # Updated reference
=======
          # Do not create a new commit. The branch is already prepared and pushed.
          # An empty commit message signals the action to skip the commit phase.
          commit-message: ''
          title: "Auto Cherry-pick: ${{ steps.get_latest_commit.outputs.commit_message }}"
>>>>>>> 1df3647a
          body: |
            ## Automated Cherry-pick

            This Pull Request contains the automatically cherry-picked commit:
<<<<<<< HEAD
            `${{ steps.get_latest_commit.outputs.commit_sha }}` # Updated reference
            "${{ steps.get_latest_commit.outputs.commit_message }}" # Updated reference

            The cherry-pick was applied cleanly to `cnv-4.99`. Please review and merge.

            **Original Commit:** ${{ github.server_url }}/${{ github.repository }}/commit/${{ steps.get_latest_commit.outputs.commit_sha }} # Updated reference
            ---
            ${{ steps.get_latest_commit.outputs.commit_body }} # Updated reference
=======
            `${{ steps.get_latest_commit.outputs.commit_sha }}`
            "${{ steps.get_latest_commit.outputs.commit_message }}"

            The cherry-pick was applied cleanly to `cnv-4.99`. Please review and merge.

            **Original Commit:** ${{ github.server_url }}/${{ github.repository }}/commit/${{ steps.get_latest_commit.outputs.commit_sha }}
            ---
            ${{ steps.get_latest_commit.outputs.commit_body }}
>>>>>>> 1df3647a
          branch: ${{ steps.prepare_branch.outputs.temp_branch_name }}
          base: "cnv-4.99"
          delete-branch: true

      - name: Create Pull Request for Conflicted Cherry-pick
        if: steps.prepare_branch.outputs.status == 'conflicted'
        uses: peter-evans/create-pull-request@v6
        with:
          token: ${{ secrets.WORKFLOW_TOKEN }}
<<<<<<< HEAD
          commit-message: "Cherry-pick Conflicts: ${{ steps.get_latest_commit.outputs.commit_message }} (from ${{ steps.get_latest_commit.outputs.commit_sha }})" # Updated reference
          title: "Cherry-pick Conflicts: ${{ steps.get_latest_commit.outputs.commit_message }}" # Updated reference
          body: |
            ## Cherry-pick Failed - Manual Intervention Required

            The automatic cherry-pick of commit `${{ steps.get_latest_commit.outputs.commit_sha }}` # Updated reference
            "${{ steps.get_latest_commit.outputs.commit_message }}" from `main` to `cnv-4.99` has resulted in conflicts. # Updated reference
=======
          # Do not create a new commit. The branch is already prepared and pushed.
          # An empty commit message signals the action to skip the commit phase.
          commit-message: ''
          title: "Cherry-pick Conflicts: ${{ steps.get_latest_commit.outputs.commit_message }}"
          body: |
            ## Cherry-pick Failed - Manual Intervention Required

            The automatic cherry-pick of commit `${{ steps.get_latest_commit.outputs.commit_sha }}`
            "${{ steps.get_latest_commit.outputs.commit_message }}" from `main` to `cnv-4.99` has resulted in conflicts.
>>>>>>> 1df3647a

            This Pull Request has been created with the conflicted state. Please resolve the conflicts
            and merge this PR into `cnv-4.99`.

<<<<<<< HEAD
            **Original Commit:** ${{ github.server_url }}/${{ github.repository }}/commit/${{ steps.get_latest_commit.outputs.commit_sha }} # Updated reference
            ---
            ${{ steps.get_latest_commit.outputs.commit_body }} # Updated reference
=======
            **Original Commit:** ${{ github.server_url }}/${{ github.repository }}/commit/${{ steps.get_latest_commit.outputs.commit_sha }}
            ---
            ${{ steps.get_latest_commit.outputs.commit_body }}
>>>>>>> 1df3647a
          branch: ${{ steps.prepare_branch.outputs.temp_branch_name }}
          base: "cnv-4.99"
          delete-branch: true<|MERGE_RESOLUTION|>--- conflicted
+++ resolved
@@ -23,45 +23,16 @@
 
       - name: Configure Git
         # Configure Git user for commits made directly in the workflow
-<<<<<<< HEAD
-        # The create-pull-request action handles its own commit authorship.
-=======
->>>>>>> 1df3647a
         run: |
           git config user.name "${{ secrets.GH_BOT_USERNAME }}"
           git config user.email "${{ secrets.GH_BOT_EMAIL }}"
 
-<<<<<<< HEAD
-      - name: Get latest commit from main # Renamed step for clarity
-        id: get_latest_commit # Updated ID
-=======
       - name: Get latest commit from main
         id: get_latest_commit
->>>>>>> 1df3647a
         run: |
           LATEST_COMMIT_SHA=$(git rev-parse HEAD)
           echo "Latest commit on main: $LATEST_COMMIT_SHA"
 
-<<<<<<< HEAD
-          # Removed the merge commit check. The workflow will now always attempt
-          # to cherry-pick the latest commit on 'main'.
-          # If the latest commit is a merge, keep its 1st parent as mainline
-          if [ "$(git rev-list --parents -n1 "$LATEST_COMMIT_SHA" | wc -w)" -gt 2 ]; then
-            COMMIT_TO_CHERRY_PICK="$LATEST_COMMIT_SHA"
-            echo "note: $LATEST_COMMIT_SHA is a merge commit – will cherry-pick with -m 1"
-            echo "mainline_parent=1" >> "$GITHUB_OUTPUT"
-          else
-            COMMIT_TO_CHERRY_PICK="$LATEST_COMMIT_SHA"
-            echo "mainline_parent=" >> "$GITHUB_OUTPUT"
-          fi
-          echo "Commit to cherry-pick: $COMMIT_TO_CHERRY_PICK"
-          echo "commit_sha=$COMMIT_TO_CHERRY_PICK" >> "$GITHUB_OUTPUT"
-          echo "commit_message=$(git log -1 --format=%s "$COMMIT_TO_CHERRY_PICK")" >> "$GITHUB_OUTPUT"
-          {
-            echo 'commit_body<<EOF'
-            git log -1 --format=%b "$COMMIT_TO_CHERRY_PICK"
-            echo 'EOF'
-=======
           # If the latest commit is a merge, keep its 1st parent as mainline
           if [ "$(git rev-list --parents -n1 "$LATEST_COMMIT_SHA" | wc -w)" -gt 2 ]; then
             echo "note: $LATEST_COMMIT_SHA is a merge commit – will cherry-pick with -m 1"
@@ -87,19 +58,10 @@
             echo "commit_body<<$DELIMITER_BODY"
             echo "$COMMIT_BODY"
             echo "$DELIMITER_BODY"
->>>>>>> 1df3647a
           } >> "$GITHUB_OUTPUT"
 
       - name: Attempt Cherry-pick and Prepare Branch
         id: prepare_branch
-<<<<<<< HEAD
-        # Removed the 'if' condition based on merge commit status, as we now always attempt cherry-pick
-        run: |
-          TARGET_BRANCH="cnv-4.99"
-          COMMIT_SHA="${{ steps.get_latest_commit.outputs.commit_sha }}" # Updated reference
-          COMMIT_MESSAGE_SHORT="${{ steps.get_latest_commit.outputs.commit_message }}" # Updated reference
-          TEMP_BRANCH_NAME="cherry-pick-auto/${{ github.event.after }}-${{ github.run_id }}"
-=======
         run: |
           # Capture all workflow expansions into shell variables at the top.
           # This improves readability and prevents shell re-interpretation issues.
@@ -109,44 +71,10 @@
           MAINLINE_PARENT="${{ steps.get_latest_commit.outputs.mainline_parent }}"
           TEMP_BRANCH_NAME="cherry-pick-auto/${{ github.event.after }}-${{ github.run_id }}"
           STATUS="no_change" # Default status
->>>>>>> 1df3647a
 
           echo "Attempting to cherry-pick $COMMIT_SHA to $TARGET_BRANCH on temporary branch $TEMP_BRANCH_NAME"
 
           # Fetch the target branch to ensure it's up-to-date locally
-<<<<<<< HEAD
-          git fetch origin $TARGET_BRANCH:$TARGET_BRANCH
-
-          # Create and switch to the new temporary branch
-          git checkout -b "$TEMP_BRANCH_NAME" "origin/$TARGET_BRANCH"
-
-          # Attempt to cherry-pick the commit.
-          # --no-commit: apply changes but don't commit yet.
-          # --keep-redundant-commits: don't skip if commit already exists (useful for re-runs).
-          MAINLINE_OPT=""
-          if [[ -n "${{ steps.get_latest_commit.outputs.mainline_parent }}" ]]; then
-            MAINLINE_OPT="-m ${{ steps.get_latest_commit.outputs.mainline_parent }}"
-          fi
-
-          if git cherry-pick $MAINLINE_OPT --no-commit --keep-redundant-commits "$COMMIT_SHA"; then
-            echo "Cherry-pick applied successfully to temporary branch."
-            git commit -m "Cherry-pick: $COMMIT_MESSAGE_SHORT (from $COMMIT_SHA)"
-            echo "status=success" >> "$GITHUB_OUTPUT"
-          else
-            echo "Cherry-pick resulted in conflicts. Committing conflicted state to temporary branch."
-            # Add all changes, including conflict markers, to the staging area
-            git add .
-            # Commit the conflicted state. This allows the PR to show the conflicts.
-            git commit -m "Cherry-pick Conflicts: $COMMIT_MESSAGE_SHORT (from $COMMIT_SHA)"
-            echo "status=conflicted" >> "$GITHUB_OUTPUT"
-          fi
-
-          # Push the temporary branch to the remote
-          git push origin "$TEMP_BRANCH_NAME"
-
-          echo "temp_branch_name=$TEMP_BRANCH_NAME" >> "$GITHUB_OUTPUT"
-
-=======
           git fetch origin "$TARGET_BRANCH"
 
           # Create and switch to the new temporary branch from the target branch
@@ -192,35 +120,19 @@
             echo "No PR will be created as there are no changes."
           fi
 
->>>>>>> 1df3647a
       - name: Create Pull Request for Successful Cherry-pick
         if: steps.prepare_branch.outputs.status == 'success'
         uses: peter-evans/create-pull-request@v6
         with:
           token: ${{ secrets.WORKFLOW_TOKEN }}
-<<<<<<< HEAD
-          commit-message: "Cherry-pick: ${{ steps.get_latest_commit.outputs.commit_message }} (from ${{ steps.get_latest_commit.outputs.commit_sha }})" # Updated reference
-          title: "Auto Cherry-pick: ${{ steps.get_latest_commit.outputs.commit_message }}" # Updated reference
-=======
           # Do not create a new commit. The branch is already prepared and pushed.
           # An empty commit message signals the action to skip the commit phase.
           commit-message: ''
           title: "Auto Cherry-pick: ${{ steps.get_latest_commit.outputs.commit_message }}"
->>>>>>> 1df3647a
           body: |
             ## Automated Cherry-pick
 
             This Pull Request contains the automatically cherry-picked commit:
-<<<<<<< HEAD
-            `${{ steps.get_latest_commit.outputs.commit_sha }}` # Updated reference
-            "${{ steps.get_latest_commit.outputs.commit_message }}" # Updated reference
-
-            The cherry-pick was applied cleanly to `cnv-4.99`. Please review and merge.
-
-            **Original Commit:** ${{ github.server_url }}/${{ github.repository }}/commit/${{ steps.get_latest_commit.outputs.commit_sha }} # Updated reference
-            ---
-            ${{ steps.get_latest_commit.outputs.commit_body }} # Updated reference
-=======
             `${{ steps.get_latest_commit.outputs.commit_sha }}`
             "${{ steps.get_latest_commit.outputs.commit_message }}"
 
@@ -229,7 +141,6 @@
             **Original Commit:** ${{ github.server_url }}/${{ github.repository }}/commit/${{ steps.get_latest_commit.outputs.commit_sha }}
             ---
             ${{ steps.get_latest_commit.outputs.commit_body }}
->>>>>>> 1df3647a
           branch: ${{ steps.prepare_branch.outputs.temp_branch_name }}
           base: "cnv-4.99"
           delete-branch: true
@@ -239,15 +150,6 @@
         uses: peter-evans/create-pull-request@v6
         with:
           token: ${{ secrets.WORKFLOW_TOKEN }}
-<<<<<<< HEAD
-          commit-message: "Cherry-pick Conflicts: ${{ steps.get_latest_commit.outputs.commit_message }} (from ${{ steps.get_latest_commit.outputs.commit_sha }})" # Updated reference
-          title: "Cherry-pick Conflicts: ${{ steps.get_latest_commit.outputs.commit_message }}" # Updated reference
-          body: |
-            ## Cherry-pick Failed - Manual Intervention Required
-
-            The automatic cherry-pick of commit `${{ steps.get_latest_commit.outputs.commit_sha }}` # Updated reference
-            "${{ steps.get_latest_commit.outputs.commit_message }}" from `main` to `cnv-4.99` has resulted in conflicts. # Updated reference
-=======
           # Do not create a new commit. The branch is already prepared and pushed.
           # An empty commit message signals the action to skip the commit phase.
           commit-message: ''
@@ -257,20 +159,13 @@
 
             The automatic cherry-pick of commit `${{ steps.get_latest_commit.outputs.commit_sha }}`
             "${{ steps.get_latest_commit.outputs.commit_message }}" from `main` to `cnv-4.99` has resulted in conflicts.
->>>>>>> 1df3647a
 
             This Pull Request has been created with the conflicted state. Please resolve the conflicts
             and merge this PR into `cnv-4.99`.
 
-<<<<<<< HEAD
-            **Original Commit:** ${{ github.server_url }}/${{ github.repository }}/commit/${{ steps.get_latest_commit.outputs.commit_sha }} # Updated reference
-            ---
-            ${{ steps.get_latest_commit.outputs.commit_body }} # Updated reference
-=======
             **Original Commit:** ${{ github.server_url }}/${{ github.repository }}/commit/${{ steps.get_latest_commit.outputs.commit_sha }}
             ---
             ${{ steps.get_latest_commit.outputs.commit_body }}
->>>>>>> 1df3647a
           branch: ${{ steps.prepare_branch.outputs.temp_branch_name }}
           base: "cnv-4.99"
           delete-branch: true