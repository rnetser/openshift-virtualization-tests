<<<<<<< HEAD
# Smoke Tests Label Lifecycle Manager
# Manages the full lifecycle of smoke tests labels based on PR activity and CodeRabbit analysis
=======
# Smoke Tests Label Manager - Automatically adds/removes 'smoke-tests:pending-analysis' label based on CodeRabbit analysis
>>>>>>> 8fb7f8ab
# Created with Claude Code assistance
#
# Label States:
# - smoke-tests:pending analysis - New commit pushed, waiting for CodeRabbit analysis
# - smoke-tests:false - CodeRabbit determined no smoke tests needed
# - smoke-tests:pending execution - CodeRabbit determined smoke tests are needed
#
# Summary:
<<<<<<< HEAD
# ┌──────────────────────────────────────────────────────────────┬───────────────────────────────┬────────────────────────────────────────────┐
# │ Trigger Event                                                │ Condition                     │ Action                                     │
# ├──────────────────────────────────────────────────────────────┼───────────────────────────────┼────────────────────────────────────────────┤
# │ FLOW 1: New Commit Pushed (PR opened/sync/reopened)          │                               │                                            │
# │   pull_request_target: [opened, synchronize, reopened]       │ Always                        │ Remove: smoke-tests:false                  │
# │                                                              │                               │ Remove: smoke-tests:pending execution      │
# │                                                              │                               │ Add: smoke-tests:pending analysis          │
# ├──────────────────────────────────────────────────────────────┼───────────────────────────────┼────────────────────────────────────────────┤
# │ FLOW 2: CodeRabbit Reports "No smoke tests needed"           │                               │                                            │
# │   Comment contains:                                          │ From CodeRabbit user AND      │ Remove: smoke-tests:pending analysis       │
# │   - "**Test Execution Plan**"                                │ "Run smoke tests: False"      │ Remove: smoke-tests:pending execution      │
# │   - "Run smoke tests: False"                                 │                               │ Add: smoke-tests:false                     │
# ├──────────────────────────────────────────────────────────────┼───────────────────────────────┼────────────────────────────────────────────┤
# │ FLOW 3: CodeRabbit Reports "Smoke tests needed"              │                               │                                            │
# │   Comment contains:                                          │ From CodeRabbit user AND      │ Remove: smoke-tests:pending analysis       │
# │   - "**Test Execution Plan**"                                │ "Run smoke tests: True"       │ Remove: smoke-tests:false                  │
# │   - "Run smoke tests: True"                                  │                               │ Add: smoke-tests:pending execution         │
# ├──────────────────────────────────────────────────────────────┼───────────────────────────────┼────────────────────────────────────────────┤
# │ Other Events                                                 │                               │                                            │
# │   Comment not from CodeRabbit                                │ Any                           │ ⏭️ No action (job skipped)                 │
# │   Missing "**Test Execution Plan**"                          │ Any                           │ ⏭️ No action                               │
# │   Neither True nor False pattern                             │ Any                           │ ⏭️ No action                               │
# └──────────────────────────────────────────────────────────────┴───────────────────────────────┴────────────────────────────────────────────┘

name: "Smoke Tests Label Lifecycle"

on:
=======
# ┌──────────────────────────────────────────────────────────────┬───────────────────────────────┬────────────────────────────────────────┐
# │ CodeRabbit Comment Contains                                  │ Current Label                 │ Action                                 │
# ├──────────────────────────────────────────────────────────────┼───────────────────────────────┼────────────────────────────────────────┤
# │ "Run smoke tests: True" AND "**Test Execution Plan**"       │ None                          │ ✅ Add 'smoke-tests:pending-analysis'  │
# │ "Run smoke tests: True" AND "**Test Execution Plan**"       │ Already has label             │ ✅ No-op (safe)                        │
# │ "Run smoke tests: False" AND "**Test Execution Plan**"      │ Has label                     │ ✅ Remove label                        │
# │ "Run smoke tests: False" AND "**Test Execution Plan**"      │ None                          │ ✅ No action                           │
# │ New commit pushed (PR opened/sync/reopened)                 │ Has label                     │ ✅ Remove label                        │
# │ Missing "**Test Execution Plan**"                            │ Any                           │ ⏭️ No action                           │
# │ Neither pattern                                              │ Any                           │ ⏭️ No action                           │
# │ Comment not from CodeRabbit                                  │ Any                           │ ⏭️ Does NOT run                        │
# └──────────────────────────────────────────────────────────────┴───────────────────────────────┴────────────────────────────────────────┘

name: "Smoke Tests Label from CodeRabbit"

on:
  # WARNING: pull_request_target runs with write permissions on base repo
  # Safe here because we only manipulate labels without executing PR code
  # NEVER add steps that checkout or execute code from the PR branch
>>>>>>> 8fb7f8ab
  pull_request_target:
    types: [opened, synchronize, reopened]
  pull_request_review_comment:
    types: [created, edited]
  issue_comment:
    types: [created, edited]

permissions:
  pull-requests: write
  contents: read

jobs:
<<<<<<< HEAD
  # FLOW 1: Reset labels when new commits are pushed
  reset-on-push:
    name: Reset labels on new commit
    if: github.event_name == 'pull_request_target'
    runs-on: ubuntu-latest
    timeout-minutes: 5

    steps:
      - name: Debug - Log PR event information
        run: |
          echo "=========================================="
          echo "FLOW 1: New Commit Pushed"
          echo "=========================================="
          echo "Event: ${{ github.event_name }}"
          echo "Action: ${{ github.event.action }}"
          echo "PR Number: ${{ github.event.pull_request.number }}"
          echo "PR Head SHA: ${{ github.event.pull_request.head.sha }}"
          echo ""
          echo "ACTION: Resetting all smoke-tests labels and setting to 'pending analysis'"
          echo "=========================================="

      - name: Remove smoke-tests:false and pending execution labels
=======
  reset-on-push:
    name: Reset label on new commit
    if: github.event_name == 'pull_request_target'
    runs-on: ubuntu-latest

    steps:
      - name: Debug - Log push event
        run: |
          echo ""
          echo "ACTION: Removing smoke-tests:pending-analysis label (if exists)"
          echo "=========================================="

      - name: Remove smoke-tests:pending-analysis label
>>>>>>> 8fb7f8ab
        uses: actions-ecosystem/action-remove-labels@v1
        continue-on-error: true
        with:
          number: ${{ github.event.pull_request.number }}
<<<<<<< HEAD
          labels: |
            smoke-tests:false
            smoke-tests:pending execution
          github_token: ${{ secrets.GITHUB_TOKEN }}

      - name: Add smoke-tests:pending analysis label
        uses: actions-ecosystem/action-add-labels@v1
        continue-on-error: true
        with:
          number: ${{ github.event.pull_request.number }}
          labels: smoke-tests:pending analysis
          github_token: ${{ secrets.GITHUB_TOKEN }}

      - name: Completion message
        run: echo "✅ Labels reset - PR is now in 'pending analysis' state"

  # FLOWS 2 & 3: Process CodeRabbit analysis results
  process-coderabbit-analysis:
    name: Process CodeRabbit analysis
    # Only run for comment events AND only from CodeRabbit
    if: |
      github.event_name != 'pull_request_target' &&
      (github.event.issue.pull_request || github.event_name == 'pull_request_review_comment') &&
=======
          labels: smoke-tests:pending-analysis
          github_token: ${{ secrets.GITHUB_TOKEN }}

      - name: Completion message
        run: echo "✅ Label removed (if it existed) - waiting for new CodeRabbit analysis"

  manage-smoke-tests-label:
    name: Manage smoke-tests:pending-analysis label
    # Only run for CodeRabbit comments
    if: |
      github.event_name != 'pull_request_target' &&
      github.event.comment != null &&
>>>>>>> 8fb7f8ab
      (github.event.comment.user.login == 'coderabbitai' || github.event.comment.user.login == 'coderabbitai[bot]')
    runs-on: ubuntu-latest
    timeout-minutes: 5

    steps:
      - name: Debug - Log comment information
        run: |
          echo "=========================================="
          echo "CodeRabbit Analysis Processing"
          echo "=========================================="
          echo "Comment Author: ${{ github.event.comment.user.login }}"
<<<<<<< HEAD
          echo "Event: ${{ github.event_name }}"
          echo ""
=======
>>>>>>> 8fb7f8ab
          echo "=========================================="
          echo "Condition Matching Results"
          echo "=========================================="
          echo "Contains '**Test Execution Plan**'? ${{ contains(github.event.comment.body, '**Test Execution Plan**') }}"
          echo "Contains 'Run smoke tests: True'? ${{ contains(github.event.comment.body, 'Run smoke tests: True') }}"
          echo "Contains 'Run smoke tests: False'? ${{ contains(github.event.comment.body, 'Run smoke tests: False') }}"
          echo ""
          echo "=========================================="
<<<<<<< HEAD
          echo "Flow Determination"
          echo "=========================================="
          HAS_TEST_PLAN="${{ contains(github.event.comment.body, '**Test Execution Plan**') }}"
          HAS_RUN_TRUE="${{ contains(github.event.comment.body, 'Run smoke tests: True') }}"
          HAS_RUN_FALSE="${{ contains(github.event.comment.body, 'Run smoke tests: False') }}"

          if [ "$HAS_TEST_PLAN" = "true" ] && [ "$HAS_RUN_TRUE" = "true" ]; then
            echo "FLOW: 3 - Smoke tests NEEDED"
            echo "ACTION: Remove 'pending analysis' and 'false' → Add 'pending execution'"
          elif [ "$HAS_TEST_PLAN" = "true" ] && [ "$HAS_RUN_FALSE" = "true" ]; then
            echo "FLOW: 2 - Smoke tests NOT needed"
            echo "ACTION: Remove 'pending analysis' and 'pending execution' → Add 'false'"
          else
            echo "ACTION: ⏭️ No label change (missing Test Execution Plan or smoke test directive)"
          fi
          echo "=========================================="

      # FLOW 2: CodeRabbit says NO smoke tests needed
      - name: "[FLOW 2] Remove smoke-tests:pending analysis / execution labels"
        if: "contains(github.event.comment.body, 'Run smoke tests: False') && contains(github.event.comment.body, '**Test Execution Plan**')"
        uses: actions-ecosystem/action-remove-labels@v1
        continue-on-error: true
        with:
          number: ${{ github.event.pull_request.number || github.event.issue.number }}
          labels: |
            smoke-tests:pending analysis
            smoke-tests:pending execution
          github_token: ${{ secrets.GITHUB_TOKEN }}

      - name: "[FLOW 2] Add smoke-tests:false label"
        if: "contains(github.event.comment.body, 'Run smoke tests: False') && contains(github.event.comment.body, '**Test Execution Plan**')"
=======

      - name: Add smoke-tests:pending-analysis label
        if: "contains(github.event.comment.body, 'Run smoke tests: True') && contains(github.event.comment.body, '**Test Execution Plan**')"
>>>>>>> 8fb7f8ab
        uses: actions-ecosystem/action-add-labels@v1
        continue-on-error: true
        with:
<<<<<<< HEAD
          number: ${{ github.event.pull_request.number || github.event.issue.number }}
          labels: smoke-tests:false
          github_token: ${{ secrets.GITHUB_TOKEN }}

      # FLOW 3: CodeRabbit says YES smoke tests needed
      - name: "[FLOW 3] Remove smoke-tests:pending analysis and smoke-tests:false labels"
        if: "contains(github.event.comment.body, 'Run smoke tests: True') && contains(github.event.comment.body, '**Test Execution Plan**')"
        uses: actions-ecosystem/action-remove-labels@v1
        continue-on-error: true
        with:
          number: ${{ github.event.pull_request.number || github.event.issue.number }}
          labels: |
            smoke-tests:pending analysis
            smoke-tests:false
          github_token: ${{ secrets.GITHUB_TOKEN }}

      - name: "[FLOW 3] Add smoke-tests:pending execution label"
        if: "contains(github.event.comment.body, 'Run smoke tests: True') && contains(github.event.comment.body, '**Test Execution Plan**')"
        uses: actions-ecosystem/action-add-labels@v1
        continue-on-error: true
        with:
          number: ${{ github.event.pull_request.number || github.event.issue.number }}
          labels: smoke-tests:pending execution
=======
          number: ${{ github.event.issue.number || github.event.pull_request.number }}
          labels: smoke-tests:pending-analysis
          github_token: ${{ secrets.GITHUB_TOKEN }}

      - name: Remove smoke-tests:pending-analysis label
        if: "contains(github.event.comment.body, 'Run smoke tests: False') && contains(github.event.comment.body, '**Test Execution Plan**')"
        uses: actions-ecosystem/action-remove-labels@v1
        continue-on-error: true
        with:
          number: ${{ github.event.issue.number || github.event.pull_request.number }}
          labels: smoke-tests:pending-analysis
>>>>>>> 8fb7f8ab
          github_token: ${{ secrets.GITHUB_TOKEN }}

      # No action case
      - name: No action needed
        if: |
          !contains(github.event.comment.body, '**Test Execution Plan**') ||
          (!contains(github.event.comment.body, 'Run smoke tests: True') && !contains(github.event.comment.body, 'Run smoke tests: False'))
        run: echo "⏭️ No action needed - comment does not contain smoke test directive or **Test Execution Plan**"<|MERGE_RESOLUTION|>--- conflicted
+++ resolved
@@ -1,35 +1,30 @@
-<<<<<<< HEAD
 # Smoke Tests Label Lifecycle Manager
 # Manages the full lifecycle of smoke tests labels based on PR activity and CodeRabbit analysis
-=======
-# Smoke Tests Label Manager - Automatically adds/removes 'smoke-tests:pending-analysis' label based on CodeRabbit analysis
->>>>>>> 8fb7f8ab
 # Created with Claude Code assistance
 #
 # Label States:
-# - smoke-tests:pending analysis - New commit pushed, waiting for CodeRabbit analysis
+# - smoke-tests:pending-analysis - New commit pushed, waiting for CodeRabbit analysis
 # - smoke-tests:false - CodeRabbit determined no smoke tests needed
-# - smoke-tests:pending execution - CodeRabbit determined smoke tests are needed
+# - smoke-tests:pending-execution - CodeRabbit determined smoke tests are needed
 #
 # Summary:
-<<<<<<< HEAD
 # ┌──────────────────────────────────────────────────────────────┬───────────────────────────────┬────────────────────────────────────────────┐
 # │ Trigger Event                                                │ Condition                     │ Action                                     │
 # ├──────────────────────────────────────────────────────────────┼───────────────────────────────┼────────────────────────────────────────────┤
 # │ FLOW 1: New Commit Pushed (PR opened/sync/reopened)          │                               │                                            │
 # │   pull_request_target: [opened, synchronize, reopened]       │ Always                        │ Remove: smoke-tests:false                  │
-# │                                                              │                               │ Remove: smoke-tests:pending execution      │
-# │                                                              │                               │ Add: smoke-tests:pending analysis          │
+# │                                                              │                               │ Remove: smoke-tests:pending-execution      │
+# │                                                              │                               │ Add: smoke-tests:pending-analysis          │
 # ├──────────────────────────────────────────────────────────────┼───────────────────────────────┼────────────────────────────────────────────┤
 # │ FLOW 2: CodeRabbit Reports "No smoke tests needed"           │                               │                                            │
-# │   Comment contains:                                          │ From CodeRabbit user AND      │ Remove: smoke-tests:pending analysis       │
-# │   - "**Test Execution Plan**"                                │ "Run smoke tests: False"      │ Remove: smoke-tests:pending execution      │
+# │   Comment contains:                                          │ From CodeRabbit user AND      │ Remove: smoke-tests:pending-analysis       │
+# │   - "**Test Execution Plan**"                                │ "Run smoke tests: False"      │ Remove: smoke-tests:pending-execution      │
 # │   - "Run smoke tests: False"                                 │                               │ Add: smoke-tests:false                     │
 # ├──────────────────────────────────────────────────────────────┼───────────────────────────────┼────────────────────────────────────────────┤
 # │ FLOW 3: CodeRabbit Reports "Smoke tests needed"              │                               │                                            │
-# │   Comment contains:                                          │ From CodeRabbit user AND      │ Remove: smoke-tests:pending analysis       │
+# │   Comment contains:                                          │ From CodeRabbit user AND      │ Remove: smoke-tests:pending-analysis       │
 # │   - "**Test Execution Plan**"                                │ "Run smoke tests: True"       │ Remove: smoke-tests:false                  │
-# │   - "Run smoke tests: True"                                  │                               │ Add: smoke-tests:pending execution         │
+# │   - "Run smoke tests: True"                                  │                               │ Add: smoke-tests:pending-execution         │
 # ├──────────────────────────────────────────────────────────────┼───────────────────────────────┼────────────────────────────────────────────┤
 # │ Other Events                                                 │                               │                                            │
 # │   Comment not from CodeRabbit                                │ Any                           │ ⏭️ No action (job skipped)                 │
@@ -40,27 +35,9 @@
 name: "Smoke Tests Label Lifecycle"
 
 on:
-=======
-# ┌──────────────────────────────────────────────────────────────┬───────────────────────────────┬────────────────────────────────────────┐
-# │ CodeRabbit Comment Contains                                  │ Current Label                 │ Action                                 │
-# ├──────────────────────────────────────────────────────────────┼───────────────────────────────┼────────────────────────────────────────┤
-# │ "Run smoke tests: True" AND "**Test Execution Plan**"       │ None                          │ ✅ Add 'smoke-tests:pending-analysis'  │
-# │ "Run smoke tests: True" AND "**Test Execution Plan**"       │ Already has label             │ ✅ No-op (safe)                        │
-# │ "Run smoke tests: False" AND "**Test Execution Plan**"      │ Has label                     │ ✅ Remove label                        │
-# │ "Run smoke tests: False" AND "**Test Execution Plan**"      │ None                          │ ✅ No action                           │
-# │ New commit pushed (PR opened/sync/reopened)                 │ Has label                     │ ✅ Remove label                        │
-# │ Missing "**Test Execution Plan**"                            │ Any                           │ ⏭️ No action                           │
-# │ Neither pattern                                              │ Any                           │ ⏭️ No action                           │
-# │ Comment not from CodeRabbit                                  │ Any                           │ ⏭️ Does NOT run                        │
-# └──────────────────────────────────────────────────────────────┴───────────────────────────────┴────────────────────────────────────────┘
-
-name: "Smoke Tests Label from CodeRabbit"
-
-on:
   # WARNING: pull_request_target runs with write permissions on base repo
   # Safe here because we only manipulate labels without executing PR code
   # NEVER add steps that checkout or execute code from the PR branch
->>>>>>> 8fb7f8ab
   pull_request_target:
     types: [opened, synchronize, reopened]
   pull_request_review_comment:
@@ -72,8 +49,11 @@
   pull-requests: write
   contents: read
 
+concurrency:
+  group: smoke-tests-label-${{ github.event.pull_request.number || github.event.issue.number }}
+  cancel-in-progress: false
+
 jobs:
-<<<<<<< HEAD
   # FLOW 1: Reset labels when new commits are pushed
   reset-on-push:
     name: Reset labels on new commit
@@ -91,46 +71,34 @@
           echo "Action: ${{ github.event.action }}"
           echo "PR Number: ${{ github.event.pull_request.number }}"
           echo "PR Head SHA: ${{ github.event.pull_request.head.sha }}"
+          echo "Repository: ${{ github.repository }}"
+          echo "Base Ref: ${{ github.event.pull_request.base.ref }}"
           echo ""
-          echo "ACTION: Resetting all smoke-tests labels and setting to 'pending analysis'"
+          echo "ACTION: Resetting all smoke-tests labels and setting to 'pending-analysis'"
           echo "=========================================="
 
-      - name: Remove smoke-tests:false and pending execution labels
-=======
-  reset-on-push:
-    name: Reset label on new commit
-    if: github.event_name == 'pull_request_target'
-    runs-on: ubuntu-latest
-
-    steps:
-      - name: Debug - Log push event
-        run: |
-          echo ""
-          echo "ACTION: Removing smoke-tests:pending-analysis label (if exists)"
-          echo "=========================================="
-
-      - name: Remove smoke-tests:pending-analysis label
->>>>>>> 8fb7f8ab
-        uses: actions-ecosystem/action-remove-labels@v1
+      - name: Remove smoke-tests:false and pending-execution labels
+        # actions-ecosystem/action-remove-labels v1.3.0
+        uses: actions-ecosystem/action-remove-labels@2ce5d41b4b9c6f2e17ff2a0cee42fa8a9f9e4bf6
         continue-on-error: true
         with:
           number: ${{ github.event.pull_request.number }}
-<<<<<<< HEAD
           labels: |
             smoke-tests:false
-            smoke-tests:pending execution
+            smoke-tests:pending-execution
           github_token: ${{ secrets.GITHUB_TOKEN }}
 
-      - name: Add smoke-tests:pending analysis label
-        uses: actions-ecosystem/action-add-labels@v1
+      - name: Add smoke-tests:pending-analysis label
+        # actions-ecosystem/action-add-labels v1.1.0
+        uses: actions-ecosystem/action-add-labels@bd52874380e3909a1ac983768df6976535ece7f8
         continue-on-error: true
         with:
           number: ${{ github.event.pull_request.number }}
-          labels: smoke-tests:pending analysis
+          labels: smoke-tests:pending-analysis
           github_token: ${{ secrets.GITHUB_TOKEN }}
 
       - name: Completion message
-        run: echo "✅ Labels reset - PR is now in 'pending analysis' state"
+        run: echo "✅ Labels reset - PR is now in 'pending-analysis' state"
 
   # FLOWS 2 & 3: Process CodeRabbit analysis results
   process-coderabbit-analysis:
@@ -139,20 +107,6 @@
     if: |
       github.event_name != 'pull_request_target' &&
       (github.event.issue.pull_request || github.event_name == 'pull_request_review_comment') &&
-=======
-          labels: smoke-tests:pending-analysis
-          github_token: ${{ secrets.GITHUB_TOKEN }}
-
-      - name: Completion message
-        run: echo "✅ Label removed (if it existed) - waiting for new CodeRabbit analysis"
-
-  manage-smoke-tests-label:
-    name: Manage smoke-tests:pending-analysis label
-    # Only run for CodeRabbit comments
-    if: |
-      github.event_name != 'pull_request_target' &&
-      github.event.comment != null &&
->>>>>>> 8fb7f8ab
       (github.event.comment.user.login == 'coderabbitai' || github.event.comment.user.login == 'coderabbitai[bot]')
     runs-on: ubuntu-latest
     timeout-minutes: 5
@@ -164,11 +118,8 @@
           echo "CodeRabbit Analysis Processing"
           echo "=========================================="
           echo "Comment Author: ${{ github.event.comment.user.login }}"
-<<<<<<< HEAD
           echo "Event: ${{ github.event_name }}"
           echo ""
-=======
->>>>>>> 8fb7f8ab
           echo "=========================================="
           echo "Condition Matching Results"
           echo "=========================================="
@@ -177,7 +128,6 @@
           echo "Contains 'Run smoke tests: False'? ${{ contains(github.event.comment.body, 'Run smoke tests: False') }}"
           echo ""
           echo "=========================================="
-<<<<<<< HEAD
           echo "Flow Determination"
           echo "=========================================="
           HAS_TEST_PLAN="${{ contains(github.event.comment.body, '**Test Execution Plan**') }}"
@@ -186,74 +136,55 @@
 
           if [ "$HAS_TEST_PLAN" = "true" ] && [ "$HAS_RUN_TRUE" = "true" ]; then
             echo "FLOW: 3 - Smoke tests NEEDED"
-            echo "ACTION: Remove 'pending analysis' and 'false' → Add 'pending execution'"
+            echo "ACTION: Remove 'pending-analysis' and 'false' → Add 'pending-execution'"
           elif [ "$HAS_TEST_PLAN" = "true" ] && [ "$HAS_RUN_FALSE" = "true" ]; then
             echo "FLOW: 2 - Smoke tests NOT needed"
-            echo "ACTION: Remove 'pending analysis' and 'pending execution' → Add 'false'"
+            echo "ACTION: Remove 'pending-analysis' and 'pending-execution' → Add 'false'"
           else
             echo "ACTION: ⏭️ No label change (missing Test Execution Plan or smoke test directive)"
           fi
           echo "=========================================="
 
       # FLOW 2: CodeRabbit says NO smoke tests needed
-      - name: "[FLOW 2] Remove smoke-tests:pending analysis / execution labels"
+      - name: "[FLOW 2] Remove smoke-tests:pending-analysis / execution labels"
         if: "contains(github.event.comment.body, 'Run smoke tests: False') && contains(github.event.comment.body, '**Test Execution Plan**')"
         uses: actions-ecosystem/action-remove-labels@v1
         continue-on-error: true
         with:
           number: ${{ github.event.pull_request.number || github.event.issue.number }}
           labels: |
-            smoke-tests:pending analysis
-            smoke-tests:pending execution
+            smoke-tests:pending-analysis
+            smoke-tests:pending-execution
           github_token: ${{ secrets.GITHUB_TOKEN }}
 
       - name: "[FLOW 2] Add smoke-tests:false label"
         if: "contains(github.event.comment.body, 'Run smoke tests: False') && contains(github.event.comment.body, '**Test Execution Plan**')"
-=======
-
-      - name: Add smoke-tests:pending-analysis label
-        if: "contains(github.event.comment.body, 'Run smoke tests: True') && contains(github.event.comment.body, '**Test Execution Plan**')"
->>>>>>> 8fb7f8ab
         uses: actions-ecosystem/action-add-labels@v1
         continue-on-error: true
         with:
-<<<<<<< HEAD
           number: ${{ github.event.pull_request.number || github.event.issue.number }}
           labels: smoke-tests:false
           github_token: ${{ secrets.GITHUB_TOKEN }}
 
       # FLOW 3: CodeRabbit says YES smoke tests needed
-      - name: "[FLOW 3] Remove smoke-tests:pending analysis and smoke-tests:false labels"
+      - name: "[FLOW 3] Remove smoke-tests:pending-analysis and smoke-tests:false labels"
         if: "contains(github.event.comment.body, 'Run smoke tests: True') && contains(github.event.comment.body, '**Test Execution Plan**')"
         uses: actions-ecosystem/action-remove-labels@v1
         continue-on-error: true
         with:
           number: ${{ github.event.pull_request.number || github.event.issue.number }}
           labels: |
-            smoke-tests:pending analysis
+            smoke-tests:pending-analysis
             smoke-tests:false
           github_token: ${{ secrets.GITHUB_TOKEN }}
 
-      - name: "[FLOW 3] Add smoke-tests:pending execution label"
+      - name: "[FLOW 3] Add smoke-tests:pending-execution label"
         if: "contains(github.event.comment.body, 'Run smoke tests: True') && contains(github.event.comment.body, '**Test Execution Plan**')"
         uses: actions-ecosystem/action-add-labels@v1
         continue-on-error: true
         with:
           number: ${{ github.event.pull_request.number || github.event.issue.number }}
-          labels: smoke-tests:pending execution
-=======
-          number: ${{ github.event.issue.number || github.event.pull_request.number }}
-          labels: smoke-tests:pending-analysis
-          github_token: ${{ secrets.GITHUB_TOKEN }}
-
-      - name: Remove smoke-tests:pending-analysis label
-        if: "contains(github.event.comment.body, 'Run smoke tests: False') && contains(github.event.comment.body, '**Test Execution Plan**')"
-        uses: actions-ecosystem/action-remove-labels@v1
-        continue-on-error: true
-        with:
-          number: ${{ github.event.issue.number || github.event.pull_request.number }}
-          labels: smoke-tests:pending-analysis
->>>>>>> 8fb7f8ab
+          labels: smoke-tests:pending-execution
           github_token: ${{ secrets.GITHUB_TOKEN }}
 
       # No action case
