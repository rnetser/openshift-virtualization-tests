--- conflicted
+++ resolved
@@ -140,12 +140,9 @@
     @pytest.mark.polarion("CNV-11427")
     @pytest.mark.single_nic
     @pytest.mark.gating
-<<<<<<< HEAD
-=======
     @pytest.mark.xfail(
         reason=f"{QUARANTINED}: Flaky test, fails on connecting to VM console; tracked in CNV-67470",
     )
->>>>>>> 8cf21588
     def test_connectivity_is_preserved_during_client_live_migration(self, server, client):
         migrate_vm_and_verify(vm=client.vm)
         assert is_tcp_connection(server=server, client=client)
