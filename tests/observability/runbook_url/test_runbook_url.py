import logging

import pytest

from tests.utils import validate_runbook_url_exists
from utilities.constants import CNV_PROMETHEUS_RULES, QUARANTINED

LOGGER = logging.getLogger(__name__)


class TestRunbookUrlsAndPrometheusRules:
    @pytest.mark.polarion("CNV-10081")
    def test_no_new_prometheus_rules(self, cnv_prometheus_rules_names):
        """
        Since validations for runbook url of all cnv alerts are done via polarion parameterization of prometheusrules,
        this test has been added to catch any new cnv prometheusrules that is not part of cnv_prometheus_rules_matrix
        """
        assert sorted(CNV_PROMETHEUS_RULES) == sorted(cnv_prometheus_rules_names), (
            f"New cnv prometheusrule found: {set(cnv_prometheus_rules_names) - set(CNV_PROMETHEUS_RULES)}"
        )

<<<<<<< HEAD
@pytest.mark.xfail(
    reason=f"{QUARANTINED}: New alerts runbooks added to upstream and not merged yet for downstream, CNV-67890",
    run=False,
)
@pytest.mark.polarion("CNV-10084")
def test_runbook_downstream_urls(cnv_prometheus_rules_unique_alert_names_runbook):
    error_messages = []
    alerts_without_runbook = {}
    for alert_name, runbook_url in cnv_prometheus_rules_unique_alert_names_runbook.items():
        runbook_url = next(iter(runbook_url))
        expected_url = get_downstream_runbook_url(alert_name=alert_name)
        if not runbook_url or runbook_url != expected_url:
            LOGGER.error(f"For alert: {alert_name}, expected url: {expected_url}, actual url: {runbook_url}")
            alerts_without_runbook[alert_name] = alert_name
        error = validate_runbook_url_exists(url=expected_url)
        if error:
            error_messages.append(error)
    if alerts_without_runbook:
        LOGGER.error(f"Runbook url missing for following CNV alerts: {alerts_without_runbook}")
        raise AssertionError("CNV alerts with missing runbook url found.")

    if error_messages:
        message = f"Downstream runbook url validation failed for the followings: {error_messages}"
        LOGGER.error(message)
        raise AssertionError(message)
=======
    @pytest.mark.xfail(
        reason=f"{QUARANTINED}: New alerts runbooks added to upstream and not merged yet for downstream, CNV-67890",
        run=False,
    )
    @pytest.mark.polarion("CNV-10084")
    def test_runbook_downstream_urls(self, cnv_alerts_runbook_urls_from_prometheus_rule):
        error_messages = {}
        alerts_without_runbook = []

        for alert_name, runbook_url in cnv_alerts_runbook_urls_from_prometheus_rule.items():
            if not runbook_url:
                LOGGER.error(f"For alert: {alert_name} Url not found")
                alerts_without_runbook.append(alert_name)
            error = validate_runbook_url_exists(url=runbook_url)
            if error:
                LOGGER.error(f"Alert {alert_name} url {runbook_url} is not valid")
                error_messages[alert_name] = runbook_url
        if alerts_without_runbook:
            LOGGER.error(f"Runbook url missing for following CNV alerts: {alerts_without_runbook}")
            raise AssertionError("CNV alerts with missing runbook url found.")

        if error_messages:
            message = f"Downstream runbook url validation failed for the followings: {error_messages}"
            LOGGER.error(message)
            raise AssertionError(message)
>>>>>>> e42c6c83
<|MERGE_RESOLUTION|>--- conflicted
+++ resolved
@@ -19,33 +19,6 @@
             f"New cnv prometheusrule found: {set(cnv_prometheus_rules_names) - set(CNV_PROMETHEUS_RULES)}"
         )
 
-<<<<<<< HEAD
-@pytest.mark.xfail(
-    reason=f"{QUARANTINED}: New alerts runbooks added to upstream and not merged yet for downstream, CNV-67890",
-    run=False,
-)
-@pytest.mark.polarion("CNV-10084")
-def test_runbook_downstream_urls(cnv_prometheus_rules_unique_alert_names_runbook):
-    error_messages = []
-    alerts_without_runbook = {}
-    for alert_name, runbook_url in cnv_prometheus_rules_unique_alert_names_runbook.items():
-        runbook_url = next(iter(runbook_url))
-        expected_url = get_downstream_runbook_url(alert_name=alert_name)
-        if not runbook_url or runbook_url != expected_url:
-            LOGGER.error(f"For alert: {alert_name}, expected url: {expected_url}, actual url: {runbook_url}")
-            alerts_without_runbook[alert_name] = alert_name
-        error = validate_runbook_url_exists(url=expected_url)
-        if error:
-            error_messages.append(error)
-    if alerts_without_runbook:
-        LOGGER.error(f"Runbook url missing for following CNV alerts: {alerts_without_runbook}")
-        raise AssertionError("CNV alerts with missing runbook url found.")
-
-    if error_messages:
-        message = f"Downstream runbook url validation failed for the followings: {error_messages}"
-        LOGGER.error(message)
-        raise AssertionError(message)
-=======
     @pytest.mark.xfail(
         reason=f"{QUARANTINED}: New alerts runbooks added to upstream and not merged yet for downstream, CNV-67890",
         run=False,
@@ -70,5 +43,4 @@
         if error_messages:
             message = f"Downstream runbook url validation failed for the followings: {error_messages}"
             LOGGER.error(message)
-            raise AssertionError(message)
->>>>>>> e42c6c83
+            raise AssertionError(message)