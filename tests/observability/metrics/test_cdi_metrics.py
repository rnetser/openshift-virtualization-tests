--- conflicted
+++ resolved
@@ -12,43 +12,4 @@
             f"{{storageclass='{storage_class_labels_for_testing['storageclass']}'}}",
         ),
         expected_labels_and_values=storage_class_labels_for_testing,
-<<<<<<< HEAD
-    )
-
-
-@pytest.mark.parametrize(
-    "scaled_deployment",
-    [
-        pytest.param(
-            {"deployment_name": CDI_OPERATOR, "replicas": 0},
-            marks=(pytest.mark.polarion("CNV-11722")),
-            id="Test_kubevirt_cdi_operator_up",
-        ),
-    ],
-    indirect=True,
-)
-def test_kubevirt_cdi_operator_up(
-    prometheus,
-    disabled_virt_operator,
-    scaled_deployment,
-):
-    validate_metrics_value(
-        prometheus=prometheus,
-        expected_value="0",
-        metric_name="kubevirt_cdi_operator_up",
-    )
-
-
-@pytest.mark.parametrize(
-    "initial_metric_value",
-    [pytest.param(KUBEVIRT_CDI_IMPORT_PODS_HIGH_RESTART, marks=pytest.mark.polarion("CNV-10019"))],
-    indirect=True,
-)
-def test_kubevirt_cdi_import_pods_high_restart(prometheus, initial_metric_value, created_fake_data_volume_resource):
-    validate_metrics_value(
-        prometheus=prometheus,
-        metric_name=KUBEVIRT_CDI_IMPORT_PODS_HIGH_RESTART,
-        expected_value=str(initial_metric_value + 1),
-=======
->>>>>>> e42c6c83
     )