--- conflicted
+++ resolved
@@ -3,10 +3,6 @@
 
 import bitmath
 import pytest
-<<<<<<< HEAD
-from ocp_resources.daemonset import DaemonSet
-=======
->>>>>>> e42c6c83
 from ocp_resources.data_source import DataSource
 from ocp_resources.deployment import Deployment
 from ocp_resources.pod import Pod
@@ -14,10 +10,6 @@
 from ocp_resources.storage_class import StorageClass
 from ocp_resources.virtual_machine import VirtualMachine
 from ocp_resources.virtual_machine_instance_migration import VirtualMachineInstanceMigration
-<<<<<<< HEAD
-from pyhelper_utils.shell import run_ssh_commands
-=======
->>>>>>> e42c6c83
 from pytest_testconfig import py_config
 from timeout_sampler import TimeoutExpiredError, TimeoutSampler
 
@@ -37,23 +29,6 @@
     get_metric_sum_value,
     get_vm_comparison_info_dict,
     get_vmi_guest_os_kernel_release_info_metric_from_vm,
-<<<<<<< HEAD
-    get_vmi_memory_domain_metric_value_from_prometheus,
-    metric_result_output_dict_by_mountpoint,
-    restart_cdi_worker_pod,
-    run_node_command,
-    run_vm_commands,
-    vnic_info_from_vm_or_vmi,
-    wait_for_metric_reset,
-    wait_for_metric_vmi_request_cpu_cores_output,
-)
-from tests.observability.utils import validate_metrics_value
-from tests.utils import create_vms, wait_for_cr_labels_change
-from utilities import console
-from utilities.constants import (
-    CDI_UPLOAD_TMP_PVC,
-    CLUSTER_NETWORK_ADDONS_OPERATOR,
-=======
     metric_result_output_dict_by_mountpoint,
     vnic_info_from_vm_or_vmi,
     wait_for_metric_vmi_request_cpu_cores_output,
@@ -62,7 +37,6 @@
 from tests.utils import create_vms
 from utilities import console
 from utilities.constants import (
->>>>>>> e42c6c83
     IPV4_STR,
     KUBEVIRT_VMI_MEMORY_PGMAJFAULT_TOTAL,
     KUBEVIRT_VMI_MEMORY_PGMINFAULT_TOTAL,
@@ -122,103 +96,6 @@
 ]
 
 
-<<<<<<< HEAD
-def wait_for_component_value_to_be_expected(prometheus, component_name, expected_count):
-    """This function will wait till the expected value is greater than or equal to
-    the value from Prometheus for the specific component_name.
-
-    Args:
-        prometheus (:obj:`Prometheus`): Prometheus object.
-        component_name (String): Name of the component.
-        expected_count (int): Expected value of the component after update.
-
-    Returns:
-        int: It will return the value of the component once it matches to the expected_count.
-    """
-    samples = TimeoutSampler(
-        wait_timeout=TIMEOUT_10MIN,
-        sleep=50,
-        func=get_mutation_component_value_from_prometheus,
-        prometheus=prometheus,
-        component_name=component_name,
-    )
-    sample = None
-    try:
-        for sample in samples:
-            if sample >= expected_count:
-                return sample
-    except TimeoutExpiredError:
-        LOGGER.error(
-            f"{component_name} value did not update. Current value {sample} and expected value {expected_count}"
-        )
-        raise
-
-
-@pytest.fixture()
-def updated_resource_multiple_times_with_invalid_label(
-    request, prometheus, admin_client, hco_namespace, hco_status_related_objects
-):
-    """
-    This fixture will repeatedly modify the given resource with invalid metadata labels.
-
-    Args:
-        admin_client (DynamicClient): OCP client with Admin permissions
-        hco_namespace (Namespace): HCO namespace
-
-    Returns:
-        int: Returns latest metrics value of a given component once it matches to the expected_count
-    """
-    count = request.param["count"]
-    comp_name = request.param["comp_name"]
-    resource_name = request.param["name"]
-    resource_version = None
-    resource = get_resource_object(
-        related_objects=hco_status_related_objects,
-        admin_client=admin_client,
-        resource_kind=request.param["resource"],
-        resource_name=resource_name,
-    )
-    assert resource.exists, f"Resource: {comp_name} does not exist"
-    labels = resource.instance.metadata.labels
-    # Create the ResourceEditor once and then re-use it to make sure we are modifying
-    # the resource exactly X times. Since the resource would be reconciled by HCO, there is no need to restore.
-    increasing_value = get_mutation_component_value_from_prometheus(prometheus=prometheus, component_name=comp_name)
-    LOGGER.warning(f"For {resource.name} starting value:{increasing_value}, resource version: {resource_version}")
-    updated_value = 0
-    for index in range(count):
-        increasing_value += 1
-        resource_editor = ResourceEditor(
-            patches={
-                resource: {
-                    "metadata": {
-                        "labels": {VERSION_LABEL_KEY: None},
-                    },
-                }
-            }
-        )
-        resource_editor.update()
-        wait_for_cr_labels_change(component=resource, expected_value=labels)
-        updated_value = wait_for_component_value_to_be_expected(
-            prometheus=prometheus,
-            component_name=comp_name,
-            expected_count=increasing_value,
-        )
-    yield updated_value
-    wait_for_hco_conditions(admin_client=admin_client, hco_namespace=hco_namespace)
-
-
-@pytest.fixture()
-def mutation_count_before_change(request, prometheus):
-    component_name = request.param
-    LOGGER.info(f"Getting component '{component_name}' mutation count before change.")
-    return get_mutation_component_value_from_prometheus(
-        prometheus=prometheus,
-        component_name=component_name,
-    )
-
-
-=======
->>>>>>> e42c6c83
 @pytest.fixture(scope="module")
 def unique_namespace(admin_client, unprivileged_client):
     """
@@ -290,80 +167,6 @@
 
 
 @pytest.fixture()
-<<<<<<< HEAD
-def node_setup(request, vm_list, workers_utility_pods):
-    """
-    This fixture runs commands on nodes hosting vms and reverses the changes at the end.
-
-    Args:
-        vm_list (list): Gets the list of vms created as a part of suite level set up.
-        workers_utility_pods (list): Utility pods from worker nodes.
-
-    """
-    node_command = request.param.get("node_command")
-
-    if node_command:
-        vms = vm_list[: request.param.get("num_vms", SINGLE_VM)]
-        run_node_command(
-            vms=vms,
-            utility_pods=workers_utility_pods,
-            command=node_command["setup"],
-        )
-
-        yield
-        run_node_command(
-            vms=vms,
-            utility_pods=workers_utility_pods,
-            command=node_command["cleanup"],
-        )
-    else:
-        yield
-
-
-@pytest.fixture()
-def vm_metrics_setup(request, vm_list):
-    """
-    This fixture runs commands against the vms to generate metrics
-
-    Args:
-        vm_list (list): Gets the list of vms created as a part of suite level set up
-
-    Yields:
-        list: list of vm objects against which commands to generate metric has been issued
-    """
-    vm_commands = request.param.get("vm_commands")
-    vms = vm_list[: request.param.get("num_vms", SINGLE_VM)]
-    if vm_commands:
-        run_vm_commands(vms=vms, commands=vm_commands)
-
-    yield vms
-
-
-@pytest.fixture(scope="module", autouse=True)
-def metrics_sanity(admin_client):
-    """
-    Perform verification in order to ensure that the cluster is ready for metrics-related tests
-    """
-    LOGGER.info("Verify that Prometheus pods exist and running as expected")
-    samples = TimeoutSampler(
-        wait_timeout=TIMEOUT_2MIN,
-        sleep=1,
-        func=get_not_running_prometheus_pods,
-        admin_client=admin_client,
-    )
-    sample = None
-    try:
-        for sample in samples:
-            if not sample:
-                break
-    except TimeoutExpiredError:
-        LOGGER.error(f"timeout awaiting all Prometheus pods to be in Running status: violating_pods={sample}")
-        raise
-
-
-@pytest.fixture()
-=======
->>>>>>> e42c6c83
 def virt_pod_info_from_prometheus(request, prometheus):
     """Get Virt Pod information from the recording rules (query) in the form of query_response dictionary.
     Extract Virt Pod name and it's values from the query_response dictionary and
@@ -419,136 +222,6 @@
 
 
 @pytest.fixture()
-<<<<<<< HEAD
-def vmi_domain_total_memory_bytes_metric_value_from_prometheus(prometheus, single_metric_vm):
-    return get_vmi_memory_domain_metric_value_from_prometheus(
-        prometheus=prometheus,
-        vmi_name=single_metric_vm.vmi.name,
-        query=KUBEVIRT_VMI_MEMORY_DOMAIN_BYTES,
-    )
-
-
-@pytest.fixture()
-def vmi_domain_total_memory_in_bytes_from_vm(single_metric_vm):
-    return get_vmi_dommemstat_from_vm(
-        vmi_dommemstat=single_metric_vm.privileged_vmi.get_dommemstat(),
-        domain_memory_string="actual",
-    )
-
-
-@pytest.fixture()
-def cluster_network_addons_operator_scaled_down_and_up(request, prometheus, hco_namespace):
-    metric_name = request.param
-    deployment = Deployment(name=CLUSTER_NETWORK_ADDONS_OPERATOR, namespace=hco_namespace.name)
-    initial_replicas = deployment.instance.spec.replicas
-    deployment.scale_replicas(replica_count=0)
-    deployment.wait_for_replicas(deployed=False)
-    wait_for_metric_reset(
-        prometheus=prometheus,
-        metric_name=metric_name,
-    )
-    deployment.scale_replicas(replica_count=initial_replicas)
-    deployment.wait_for_replicas(deployed=initial_replicas > 0)
-
-
-@pytest.fixture()
-def windows_dv_with_block_volume_mode(
-    namespace,
-    unprivileged_client,
-    storage_class_with_block_volume_mode,
-):
-    with create_dv(
-        dv_name="test-dv-windows-image",
-        namespace=namespace.name,
-        url=get_http_image_url(image_directory=Images.Windows.UEFI_WIN_DIR, image_name=Images.Windows.WIN2k19_IMG),
-        size=Images.Windows.DEFAULT_DV_SIZE,
-        storage_class=storage_class_with_block_volume_mode,
-        client=unprivileged_client,
-        volume_mode=DataVolume.VolumeMode.BLOCK,
-    ) as dv:
-        dv.wait_for_dv_success(timeout=TIMEOUT_30MIN)
-        yield dv
-
-
-@pytest.fixture()
-def cloned_dv_from_block_to_fs(
-    unprivileged_client,
-    windows_dv_with_block_volume_mode,
-    storage_class_with_filesystem_volume_mode,
-):
-    with create_dv(
-        source=PVC,
-        dv_name="cloned-test-dv-windows-image",
-        namespace=windows_dv_with_block_volume_mode.namespace,
-        source_pvc=windows_dv_with_block_volume_mode.name,
-        source_namespace=windows_dv_with_block_volume_mode.namespace,
-        size=windows_dv_with_block_volume_mode.size,
-        storage_class=storage_class_with_filesystem_volume_mode,
-        client=unprivileged_client,
-        volume_mode=DataVolume.VolumeMode.FILE,
-    ) as cdv:
-        cdv.wait_for_status(status=DataVolume.Status.CLONE_IN_PROGRESS, timeout=TIMEOUT_2MIN)
-        yield cdv
-
-
-@pytest.fixture()
-def running_cdi_worker_pod(cloned_dv_from_block_to_fs):
-    for pod_name in [CDI_UPLOAD_TMP_PVC, SOURCE_POD]:
-        wait_for_cdi_worker_pod(
-            pod_name=pod_name,
-            storage_ns_name=cloned_dv_from_block_to_fs.namespace,
-        ).wait_for_status(status=Pod.Status.RUNNING, timeout=TIMEOUT_2MIN)
-
-
-@pytest.fixture()
-def restarted_cdi_dv_clone(
-    unprivileged_client,
-    cloned_dv_from_block_to_fs,
-    running_cdi_worker_pod,
-):
-    restart_cdi_worker_pod(
-        unprivileged_client=unprivileged_client,
-        dv=cloned_dv_from_block_to_fs,
-        pod_prefix=CDI_UPLOAD_TMP_PVC,
-    )
-
-
-@pytest.fixture()
-def ready_uploaded_dv(unprivileged_client, namespace):
-    with create_dv(
-        source=UPLOAD_STR,
-        dv_name=f"{UPLOAD_STR}-dv",
-        namespace=namespace.name,
-        storage_class=py_config["default_storage_class"],
-        client=unprivileged_client,
-    ) as dv:
-        dv.wait_for_status(status=DataVolume.Status.UPLOAD_READY, timeout=TIMEOUT_2MIN)
-        yield dv
-
-
-@pytest.fixture()
-def restarted_cdi_dv_upload(unprivileged_client, ready_uploaded_dv):
-    restart_cdi_worker_pod(
-        unprivileged_client=unprivileged_client,
-        dv=ready_uploaded_dv,
-        pod_prefix=CDI_UPLOAD_PRIME,
-    )
-    ready_uploaded_dv.wait_for_status(status=DataVolume.Status.UPLOAD_READY, timeout=TIMEOUT_2MIN)
-
-
-@pytest.fixture()
-def zero_clone_dv_restart_count(cloned_dv_from_block_to_fs):
-    fail_if_not_zero_restartcount(dv=cloned_dv_from_block_to_fs)
-
-
-@pytest.fixture()
-def zero_upload_dv_restart_count(ready_uploaded_dv):
-    fail_if_not_zero_restartcount(dv=ready_uploaded_dv)
-
-
-@pytest.fixture()
-=======
->>>>>>> e42c6c83
 def connected_vm_console_successfully(vm_for_test, prometheus):
     with console.Console(vm=vm_for_test) as vmc:
         vmc.sendline("ls")
@@ -597,23 +270,7 @@
 
 @pytest.fixture(scope="class")
 def windows_vm_for_test_interface_name(windows_vm_for_test):
-<<<<<<< HEAD
-    return get_interface_name_from_vm(vm=windows_vm_for_test)
-
-
-@pytest.fixture()
-def vmi_memory_available_memory(vm_for_test):
-    memory_available_bytes = run_ssh_commands(
-        host=vm_for_test.ssh_exec,
-        commands=shlex.split("free -b"),
-        tcp_timeout=TCP_TIMEOUT_30SEC,
-    )[0]
-    memory_available = re.search(r"Mem:\s+(\d+)", memory_available_bytes)
-    assert memory_available, f"No information available for vm memory: {memory_available_bytes}"
-    return float(memory_available.group(1))
-=======
     return windows_vm_for_test.vmi.interfaces[0].interfaceName
->>>>>>> e42c6c83
 
 
 @pytest.fixture(scope="class")
@@ -733,19 +390,6 @@
 
 
 @pytest.fixture()
-<<<<<<< HEAD
-def virt_handler_pods_count(hco_namespace):
-    return str(
-        DaemonSet(
-            name=VIRT_HANDLER,
-            namespace=hco_namespace.name,
-        ).instance.status.numberReady
-    )
-
-
-@pytest.fixture()
-=======
->>>>>>> e42c6c83
 def storage_class_labels_for_testing(admin_client):
     chosen_sc_name = py_config["default_storage_class"]
     return {
@@ -804,23 +448,6 @@
 @pytest.fixture()
 def vnic_info_from_vm_or_vmi_linux(request, running_metric_vm):
     return vnic_info_from_vm_or_vmi(vm_or_vmi=request.param, vm=running_metric_vm)
-<<<<<<< HEAD
-
-
-@pytest.fixture()
-def vnic_info_from_vmi_windows(windows_vm_for_test):
-    return vnic_info_from_vm_or_vmi(vm_or_vmi="vmi", vm=windows_vm_for_test)
-
-
-@pytest.fixture()
-def windows_vmi_domain_total_memory_bytes_metric_value_from_prometheus(prometheus, windows_vm_for_test):
-    return get_vmi_memory_domain_metric_value_from_prometheus(
-        prometheus=prometheus,
-        vmi_name=windows_vm_for_test.vmi.name,
-        query=KUBEVIRT_VMI_MEMORY_DOMAIN_BYTES,
-    )
-=======
->>>>>>> e42c6c83
 
 
 @pytest.fixture()
@@ -974,20 +601,6 @@
 
 
 @pytest.fixture()
-<<<<<<< HEAD
-def initial_metric_value(request, prometheus):
-    return int(get_metrics_value(prometheus=prometheus, metrics_name=request.param))
-
-
-@pytest.fixture()
-def deleted_vmi(running_metric_vm):
-    running_metric_vm.delete(wait=True)
-
-
-@pytest.fixture()
-def deleted_windows_vmi(windows_vm_for_test):
-    windows_vm_for_test.delete(wait=True)
-=======
 def application_aware_resource_quota_creation_timestamp(application_aware_resource_quota):
     return application_aware_resource_quota.instance.metadata.creationTimestamp
 
@@ -1005,5 +618,4 @@
         key: int(bitmath.parse_string_unsafe(value).to_Byte().value) if isinstance(value, str) else int(value)
         for key, value in resource_used.items()
     }
-    return formatted_hard_limit, formatted_used_value
->>>>>>> e42c6c83
+    return formatted_hard_limit, formatted_used_value