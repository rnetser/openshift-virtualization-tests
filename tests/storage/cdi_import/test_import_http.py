"""
Import from HTTP server
"""

import logging

import pytest
from kubernetes.dynamic.exceptions import UnprocessibleEntityError
from ocp_resources.datavolume import DataVolume
from ocp_resources.resource import Resource
from pytest_testconfig import config as py_config
from timeout_sampler import TimeoutExpiredError, TimeoutSampler

from tests.os_params import FEDORA_LATEST, RHEL_LATEST
from tests.storage.constants import (
    CIRROS_QCOW2_IMG,
    HTTP,
    HTTPS,
    HTTPS_CONFIG_MAP_NAME,
    INTERNAL_HTTP_CONFIGMAP_NAME,
)
from tests.storage.utils import (
    assert_num_files_in_pod,
    assert_use_populator,
    create_vm_from_dv,
    get_file_url,
    get_importer_pod,
    wait_for_importer_container_message,
)
from utilities import console
from utilities.artifactory import get_test_artifact_server_url
from utilities.constants import (
    OS_FLAVOR_ALPINE,
    OS_FLAVOR_RHEL,
    TIMEOUT_1MIN,
    TIMEOUT_5MIN,
    TIMEOUT_5SEC,
    TIMEOUT_12MIN,
    TIMEOUT_20SEC,
    Images,
)
from utilities.infra import get_node_selector_dict
from utilities.ssp import validate_os_info_vmi_vs_windows_os
from utilities.storage import (
    ErrorMsg,
    create_dummy_first_consumer_pod,
    create_dv,
<<<<<<< HEAD
    get_containers_for_pods_with_pvc,
=======
    get_test_artifact_server_url,
>>>>>>> 6c0125e8
    sc_volume_binding_mode_is_wffc,
)
from utilities.virt import running_vm

pytestmark = [
    pytest.mark.post_upgrade,
]

LOGGER = logging.getLogger(__name__)

ISO_IMG = "Core-current.iso"
TAR_IMG = "archive.tar"
DEFAULT_DV_SIZE = Images.Cirros.DEFAULT_DV_SIZE
SMALL_DV_SIZE = "200Mi"

LATEST_WINDOWS_OS_DICT = py_config.get("latest_windows_os_dict", {})


def get_importer_pod_node(importer_pod):
    for sample in TimeoutSampler(
        wait_timeout=TIMEOUT_1MIN,
        sleep=TIMEOUT_5SEC,
        func=lambda: importer_pod.instance.get("spec", {}).get(
            "nodeName",
        ),
    ):
        if sample:
            return sample


def wait_for_pvc_recreate(pvc, pvc_original_timestamp):
    for sample in TimeoutSampler(
        wait_timeout=TIMEOUT_20SEC,
        sleep=1,
        func=lambda: pvc.instance.metadata.creationTimestamp != pvc_original_timestamp,
    ):
        if sample:
            break


def wait_dv_and_get_importer(dv, admin_client):
    dv.wait_for_status(
        status=DataVolume.Status.IMPORT_IN_PROGRESS,
        timeout=TIMEOUT_1MIN,
        stop_status=DataVolume.Status.SUCCEEDED,
    )
    return get_importer_pod(dyn_client=admin_client, namespace=dv.namespace)


@pytest.fixture()
def dv_with_annotation(admin_client, namespace, linux_nad):
    with create_dv(
        dv_name="dv-annotation",
        namespace=namespace.name,
        url=f"{get_test_artifact_server_url()}{FEDORA_LATEST['image_path']}",
        storage_class=py_config["default_storage_class"],
        multus_annotation=linux_nad.name,
    ) as dv:
        return wait_dv_and_get_importer(dv=dv, admin_client=admin_client).instance.metadata.annotations


@pytest.mark.sno
@pytest.mark.parametrize(
    "data_volume_multi_storage_scope_function",
    [
        pytest.param(
            {
                "dv_name": "import-http-dv",
                "source": HTTP,
                "image": CIRROS_QCOW2_IMG,
                "dv_size": DEFAULT_DV_SIZE,
            },
            marks=pytest.mark.polarion("CNV-675"),
        ),
    ],
    indirect=True,
)
def test_delete_pvc_after_successful_import(
    data_volume_multi_storage_scope_function,
):
    pvc = data_volume_multi_storage_scope_function.pvc
    pvc_original_timestamp = pvc.instance.metadata.creationTimestamp
    pvc.delete()
    wait_for_pvc_recreate(pvc=pvc, pvc_original_timestamp=pvc_original_timestamp)
    storage_class = data_volume_multi_storage_scope_function.storage_class
    if sc_volume_binding_mode_is_wffc(sc=storage_class):
        create_dummy_first_consumer_pod(pvc=pvc)
    data_volume_multi_storage_scope_function.wait_for_dv_success()


@pytest.mark.sno
@pytest.mark.polarion("CNV-876")
@pytest.mark.s390x
def test_invalid_url(dv_non_exist_url):
    dv_non_exist_url.wait_for_status(
        status=DataVolume.Status.IMPORT_IN_PROGRESS,
        timeout=TIMEOUT_5MIN,
        stop_status=DataVolume.Status.SUCCEEDED,
    )
    dv_non_exist_url.wait_for_condition(
        condition=DataVolume.Condition.Type.READY,
        status=DataVolume.Condition.Status.FALSE,
        timeout=TIMEOUT_5MIN,
    )


@pytest.mark.sno
@pytest.mark.polarion("CNV-674")
@pytest.mark.s390x
def test_empty_url(namespace, storage_class_name_scope_module):
    with pytest.raises(UnprocessibleEntityError):
        with create_dv(
            dv_name=f"cnv-674-{storage_class_name_scope_module}",
            namespace=namespace.name,
            url="",
            size=DEFAULT_DV_SIZE,
            storage_class=storage_class_name_scope_module,
        ):
            pass


@pytest.mark.sno
@pytest.mark.gating
@pytest.mark.parametrize(
    "dv_from_http_import",
    [
        pytest.param(
            {
                "dv_name": "cnv-377",
                "file_name": ISO_IMG,
            },
            marks=pytest.mark.polarion("CNV-377"),
        ),
    ],
    indirect=True,
)
def test_successful_import_image(
    dv_from_http_import,
    storage_class_name_scope_module,
    cluster_csi_drivers_names,
):
    assert_use_populator(
        pvc=dv_from_http_import.pvc,
        storage_class=storage_class_name_scope_module,
        cluster_csi_drivers_names=cluster_csi_drivers_names,
    )


@pytest.mark.parametrize(
    "dv_from_http_import",
    [
        pytest.param(
            {
                "dv_name": "cnv-2338",
                "file_name": TAR_IMG,
                "source": HTTPS,
                "content_type": DataVolume.ContentType.ARCHIVE,
                "configmap_name": INTERNAL_HTTP_CONFIGMAP_NAME,
            },
            marks=pytest.mark.polarion("CNV-2338"),
        ),
    ],
    indirect=True,
)
@pytest.mark.sno
@pytest.mark.s390x
def test_successful_import_secure_archive(
    skip_block_volumemode_scope_module, internal_http_configmap, running_pod_with_dv_pvc
):
    """
    Skip block volume mode - archive does not support block mode DVs,
    https://github.com/kubevirt/containerized-data-importer/blob/main/doc/supported_operations.md
    """
    assert_num_files_in_pod(pod=running_pod_with_dv_pvc, expected_num_of_files=3)


@pytest.mark.parametrize(
    "dv_from_http_import",
    [
        pytest.param(
            {
                "dv_name": "cnv-2719",
                "file_name": Images.Cdi.QCOW2_IMG,
                "source": HTTPS,
                "configmap_name": INTERNAL_HTTP_CONFIGMAP_NAME,
            },
            marks=pytest.mark.polarion("CNV-2719"),
        ),
    ],
    indirect=True,
)
@pytest.mark.sno
@pytest.mark.gating
def test_successful_import_secure_image(internal_http_configmap, dv_from_http_import):
    dv_from_http_import.wait_for_dv_success()


@pytest.mark.sno
@pytest.mark.parametrize(
    "content_type, file_name",
    [
        pytest.param(
            DataVolume.ContentType.KUBEVIRT,
            Images.Cirros.RAW_IMG_XZ,
            marks=(pytest.mark.polarion("CNV-784"), pytest.mark.smoke()),
        ),
    ],
)
@pytest.mark.s390x
def test_successful_import_basic_auth(
    namespace,
    storage_class_matrix__module__,
    storage_class_name_scope_module,
    images_internal_http_server,
    internal_http_secret,
    content_type,
    file_name,
):
    if (
        content_type == DataVolume.ContentType.ARCHIVE
        and storage_class_matrix__module__[storage_class_name_scope_module]["volume_mode"] == "Block"
    ):
        pytest.skip("Skipping test, can't use archives with volumeMode block")
    with create_dv(
        dv_name="import-http-dv",
        namespace=namespace.name,
        url=get_file_url(url=images_internal_http_server["http_auth"], file_name=file_name),
        content_type=content_type,
        size=DEFAULT_DV_SIZE,
        secret=internal_http_secret,
        storage_class=storage_class_name_scope_module,
    ) as dv:
        dv.wait_for_dv_success()


@pytest.mark.sno
@pytest.mark.parametrize(
    "dv_from_http_import",
    [
        pytest.param(
            {
                "dv_name": "cnv-2144",
                "file_name": Images.Cdi.QCOW2_IMG,
                "content_type": DataVolume.ContentType.ARCHIVE,
            },
            marks=pytest.mark.polarion("CNV-2144"),
        ),
    ],
    indirect=True,
)
def test_wrong_content_type(
    admin_client,
    dv_from_http_import,
):
    wait_for_importer_container_message(
        importer_pod=wait_dv_and_get_importer(
            dv=dv_from_http_import,
            admin_client=admin_client,
        ),
        msg=ErrorMsg.EXIT_STATUS_2,
    )


@pytest.mark.sno
@pytest.mark.parametrize(
    "dv_from_http_import",
    [
        pytest.param(
            {
                "dv_name": "cnv-2220",
                "file_name": Images.Cirros.RAW_IMG_XZ,
                "content_type": DataVolume.ContentType.ARCHIVE,
                "size": SMALL_DV_SIZE,
            },
            marks=pytest.mark.polarion("CNV-2220"),
            id="compressed_xz_archive_content_type",
        ),
        pytest.param(
            {
                "dv_name": "cnv-2710",
                "file_name": Images.Cirros.RAW_IMG_GZ,
                "content_type": DataVolume.ContentType.ARCHIVE,
                "size": SMALL_DV_SIZE,
            },
            marks=pytest.mark.polarion("CNV-2710"),
            id="compressed_gz_archive_content_type",
        ),
    ],
    indirect=True,
)
@pytest.mark.s390x
def test_unpack_compressed(
    admin_client,
    dv_from_http_import,
):
    wait_for_importer_container_message(
        importer_pod=wait_dv_and_get_importer(
            dv=dv_from_http_import,
            admin_client=admin_client,
        ),
        msg=ErrorMsg.EXIT_STATUS_2,
    )


@pytest.mark.sno
@pytest.mark.parametrize(
    ("https_config_map", "dv_from_http_import"),
    [
        pytest.param(
            {"data": "-----BEGIN CERTIFICATE-----"},
            {
                "dv_name": "cnv-2812",
                "file_name": Images.Cdi.QCOW2_IMG,
                "source": HTTPS,
                "configmap_name": HTTPS_CONFIG_MAP_NAME,
            },
            marks=(pytest.mark.polarion("CNV-2812")),
        ),
        pytest.param(
            {"data": None},
            {
                "dv_name": "cnv-2813",
                "file_name": Images.Cdi.QCOW2_IMG,
                "source": HTTPS,
                "configmap_name": HTTPS_CONFIG_MAP_NAME,
            },
            marks=(pytest.mark.polarion("CNV-2813")),
        ),
    ],
    indirect=True,
)
@pytest.mark.s390x
def test_certconfigmap_incorrect_cert(
    admin_client,
    https_config_map,
    dv_from_http_import,
):
    wait_for_importer_container_message(
        importer_pod=wait_dv_and_get_importer(dv=dv_from_http_import, admin_client=admin_client),
        msg=ErrorMsg.CERTIFICATE_SIGNED_UNKNOWN_AUTHORITY,
    )


@pytest.mark.parametrize(
    "data_volume_multi_storage_scope_function",
    [
        pytest.param(
            {
                "dv_name": "cnv-2815",
                "source": HTTP,
                "image": CIRROS_QCOW2_IMG,
                "dv_size": DEFAULT_DV_SIZE,
                "cert_configmap": "wrong_name",
                "wait": False,
            },
            marks=pytest.mark.polarion("CNV-2815"),
        ),
    ],
    indirect=True,
)
@pytest.mark.sno
@pytest.mark.polarion("CNV-2815")
@pytest.mark.s390x
def test_certconfigmap_missing_or_wrong_cm(data_volume_multi_storage_scope_function):
    with pytest.raises(TimeoutExpiredError):
        samples = TimeoutSampler(
            wait_timeout=TIMEOUT_1MIN,
            sleep=10,
            func=lambda: data_volume_multi_storage_scope_function.status != DataVolume.Status.IMPORT_SCHEDULED,
        )
        for sample in samples:
            if sample:
                LOGGER.error(
                    f"DV status is not as expected."
                    f"Expected: {DataVolume.Status.IMPORT_SCHEDULED}. "
                    f"Found: {data_volume_multi_storage_scope_function.status}"
                )


@pytest.mark.sno
@pytest.mark.parametrize(
    "number_of_processes",
    [
        pytest.param(
            1,
            marks=(pytest.mark.polarion("CNV-2151")),
        ),
        pytest.param(
            4,
            marks=(pytest.mark.polarion("CNV-2001")),
        ),
    ],
)
@pytest.mark.s390x
def test_successful_concurrent_blank_disk_import(
    dv_list_created_by_multiprocess,
    vm_list_created_by_multiprocess,
):
    for vm in vm_list_created_by_multiprocess:
        running_vm(vm=vm)


@pytest.mark.parametrize(
    "data_volume_multi_storage_scope_function",
    [{"dv_name": "cnv-2004", "source": "blank", "image": "", "dv_size": SMALL_DV_SIZE}],
    indirect=True,
)
@pytest.mark.sno
@pytest.mark.polarion("CNV-2004")
@pytest.mark.s390x
def test_blank_disk_import_validate_status(data_volume_multi_storage_scope_function):
    data_volume_multi_storage_scope_function.wait_for_dv_success(timeout=TIMEOUT_5MIN)


@pytest.mark.parametrize(
    "data_volume_multi_storage_scope_function",
    [
        pytest.param(
            {
                "dv_name": "cnv-3065",
                "source": HTTP,
                "image": f"{Images.Alpine.DIR}/{Images.Alpine.QCOW2_IMG}",
                "dv_size": Images.Alpine.DEFAULT_DV_SIZE,
                "wait": True,
            },
            marks=pytest.mark.polarion("CNV-3065"),
        ),
    ],
    indirect=True,
)
@pytest.mark.sno
def test_disk_falloc(data_volume_multi_storage_scope_function):
    data_volume_multi_storage_scope_function.wait_for_dv_success()
    with create_vm_from_dv(
        dv=data_volume_multi_storage_scope_function,
        os_flavor=OS_FLAVOR_ALPINE,
        memory_guest=Images.Alpine.DEFAULT_MEMORY_SIZE,
    ) as vm_dv:
        with console.Console(vm=vm_dv) as vm_console:
            LOGGER.info("Fill disk space.")
            vm_console.sendline("dd if=/dev/urandom of=file bs=1M")
            vm_console.expect("No space left on device", timeout=TIMEOUT_1MIN)


@pytest.mark.destructive
@pytest.mark.parametrize(
    "data_volume_multi_storage_scope_function",
    [
        pytest.param(
            {
                "dv_name": "cnv-3362",
                "source": HTTP,
                "image": RHEL_LATEST["image_path"],
                "dv_size": "25Gi",
                "access_modes": DataVolume.AccessMode.RWX,
                "wait": False,
            },
            marks=pytest.mark.polarion("CNV-3632"),
        ),
    ],
    indirect=True,
)
def test_vm_from_dv_on_different_node(
    admin_client,
    skip_access_mode_rwo_scope_function,
    skip_non_shared_storage,
    schedulable_nodes,
    data_volume_multi_storage_scope_function,
):
    """
    Test that create and run VM from DataVolume (only use RWX access mode) on different node.
    It applies to shared storage like Ceph or NFS. It cannot be tested on local storage like HPP.
    """
    importer_pod = get_importer_pod(
        dyn_client=admin_client,
        namespace=data_volume_multi_storage_scope_function.namespace,
    )
    importer_node_name = get_importer_pod_node(importer_pod=importer_pod)
    nodes = list(filter(lambda node: importer_node_name != node.name, schedulable_nodes))
    data_volume_multi_storage_scope_function.wait_for_dv_success(timeout=TIMEOUT_12MIN)
    with create_vm_from_dv(
        dv=data_volume_multi_storage_scope_function,
        vm_name="rhel-vm",
        os_flavor=OS_FLAVOR_RHEL,
        node_selector=get_node_selector_dict(node_selector=nodes[0].name),
        memory_guest=Images.Rhel.DEFAULT_MEMORY_SIZE,
    ) as vm_dv:
        assert vm_dv.vmi.node.name != importer_node_name


@pytest.mark.tier3
@pytest.mark.parametrize(
    "data_volume_multi_storage_scope_function,"
    "vm_instance_from_template_multi_storage_scope_function,"
    "started_windows_vm",
    [
        pytest.param(
            {
                "dv_name": "dv-win-19",
                "source": HTTP,
                "image": f"{Images.Windows.UEFI_WIN_DIR}/{Images.Windows.WIN19_RAW}",
                "dv_size": Images.Windows.DEFAULT_DV_SIZE,
            },
            {
                "vm_name": f"vm-win-{LATEST_WINDOWS_OS_DICT.get('os_version')}",
                "template_labels": LATEST_WINDOWS_OS_DICT.get("template_labels"),
                "ssh": True,
            },
            {"os_version": LATEST_WINDOWS_OS_DICT.get("os_version")},
            marks=pytest.mark.polarion("CNV-3637"),
        ),
    ],
    indirect=True,
)
def test_successful_vm_from_imported_dv_windows(
    unprivileged_client,
    namespace,
    data_volume_multi_storage_scope_function,
    vm_instance_from_template_multi_storage_scope_function,
    started_windows_vm,
):
    validate_os_info_vmi_vs_windows_os(
        vm=vm_instance_from_template_multi_storage_scope_function,
    )


@pytest.mark.polarion("CNV-4724")
@pytest.mark.sno
@pytest.mark.s390x
def test_dv_api_version_after_import(cirros_dv_unprivileged):
    assert (
        cirros_dv_unprivileged.api_version
        == f"{cirros_dv_unprivileged.api_group}/{cirros_dv_unprivileged.ApiVersion.V1BETA1}"
    )


@pytest.mark.polarion("CNV-5509")
@pytest.mark.s390x
def test_importer_pod_annotation(dv_with_annotation, linux_nad):
    # verify "k8s.v1.cni.cncf.io/networks" can pass to the importer pod
    assert dv_with_annotation.get(f"{Resource.ApiGroup.K8S_V1_CNI_CNCF_IO}/networks") == linux_nad.name
    assert '"interface": "net1"' in dv_with_annotation.get(f"{Resource.ApiGroup.K8S_V1_CNI_CNCF_IO}/network-status")<|MERGE_RESOLUTION|>--- conflicted
+++ resolved
@@ -28,7 +28,6 @@
     wait_for_importer_container_message,
 )
 from utilities import console
-from utilities.artifactory import get_test_artifact_server_url
 from utilities.constants import (
     OS_FLAVOR_ALPINE,
     OS_FLAVOR_RHEL,
@@ -45,11 +44,7 @@
     ErrorMsg,
     create_dummy_first_consumer_pod,
     create_dv,
-<<<<<<< HEAD
-    get_containers_for_pods_with_pvc,
-=======
     get_test_artifact_server_url,
->>>>>>> 6c0125e8
     sc_volume_binding_mode_is_wffc,
 )
 from utilities.virt import running_vm
