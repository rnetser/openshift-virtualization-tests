import pytest
from pytest_testconfig import config as py_config

from tests.os_params import FEDORA_LATEST, FEDORA_LATEST_LABELS
from tests.storage.storage_migration.constants import (
    CONTENT,
    FILE_BEFORE_STORAGE_MIGRATION,
    STORAGE_CLASS_A,
    STORAGE_CLASS_B,
    WINDOWS_FILE_WITH_PATH,
)
from tests.storage.storage_migration.utils import (
    verify_file_in_hotplugged_disk,
    verify_file_in_windows_vm,
    verify_storage_migration_succeeded,
    verify_vm_storage_class_updated,
    verify_vms_boot_time_after_storage_migration,
)
<<<<<<< HEAD
from utilities.constants import QUARANTINED
=======
from utilities.constants import TIMEOUT_60MIN
>>>>>>> e42c6c83
from utilities.virt import migrate_vm_and_verify

TESTS_CLASS_NAME_A_TO_B = "TestStorageClassMigrationAtoB"
TESTS_CLASS_NAME_B_TO_A = "TestStorageClassMigrationBtoA"
TESTS_CLASS_NAME_VOLUME_HOTPLUG = "TestStorageClassMigrationWithVolumeHotplug"
TESTS_CLASS_NAME_WINDOWS = "TestStorageClassMigrationWindowsWithVTPM"


@pytest.mark.parametrize(
    "vms_for_storage_class_migration",
    [
        pytest.param(
            {
                "vms_fixtures": [
                    "vm_for_storage_class_migration_with_instance_type",
                    "vm_for_storage_class_migration_from_template_with_data_source",
                    "vm_for_storage_class_migration_from_template_with_dv",
                ]
            },
            id="source_a_target_b",
        )
    ],
    indirect=True,
)
class TestStorageClassMigrationAtoB:
    @pytest.mark.dependency(name=f"{TESTS_CLASS_NAME_A_TO_B}::test_vm_storage_class_migration_a_to_b_running_vms")
    @pytest.mark.parametrize(
        "source_storage_class, target_storage_class, online_vms_for_storage_class_migration",
        [
            pytest.param(
                {"source_storage_class": py_config[STORAGE_CLASS_A]},
                {"target_storage_class": py_config[STORAGE_CLASS_B]},
                {"online_vm": [True, True, True]},  # Desired VM Running status for VMs in "vms_fixtures" list
                marks=pytest.mark.polarion("CNV-11500"),
                id="storage_migration_a_to_b_running_vms",
            )
        ],
        indirect=True,
    )
    def test_vm_storage_class_migration_a_to_b_running_vms(
        self,
        source_storage_class,
        target_storage_class,
        written_file_to_vms_before_migration,
        online_vms_for_storage_class_migration,
        vms_boot_time_before_storage_migration,
        storage_mig_plan,
        storage_mig_migration,
        deleted_old_dvs_of_online_vms,
    ):
        verify_storage_migration_succeeded(
            vms_boot_time_before_storage_migration=vms_boot_time_before_storage_migration,
            online_vms_for_storage_class_migration=online_vms_for_storage_class_migration,
            vms_with_written_file_before_migration=written_file_to_vms_before_migration,
            target_storage_class=target_storage_class,
        )

    @pytest.mark.dependency(depends=[f"{TESTS_CLASS_NAME_A_TO_B}::test_vm_storage_class_migration_a_to_b_running_vms"])
    @pytest.mark.polarion("CNV-11504")
    def test_migrate_vms_after_storage_migration(self, booted_vms_for_storage_class_migration):
        vms_failed_migration = {}
        for vm in booted_vms_for_storage_class_migration:
            try:
                migrate_vm_and_verify(vm=vm, check_ssh_connectivity=True)
            except Exception as migration_exception:
                vms_failed_migration[vm.name] = migration_exception
        assert not vms_failed_migration, f"Failed VM migrations: {vms_failed_migration}"


@pytest.mark.xfail(
    reason=f"{QUARANTINED}: Bug: can't Storage migrate a Stopped VM; fixed in MTC 1.8.10; MIG-1762",
    run=False,
)
@pytest.mark.parametrize(
    "source_storage_class, target_storage_class, data_volume_scope_class, "
    "vm_for_storage_class_migration_from_template_with_existing_dv, "
    "vms_for_storage_class_migration, online_vms_for_storage_class_migration",
    [
        pytest.param(
            {"source_storage_class": py_config[STORAGE_CLASS_B]},
            {"target_storage_class": py_config[STORAGE_CLASS_A]},
            {
                "dv_name": "standalone-dv-fedora",
                "image": FEDORA_LATEST.get("image_path"),
                "storage_class": py_config[STORAGE_CLASS_B],
                "dv_size": FEDORA_LATEST.get("dv_size"),
            },
            {
                "vm_name": "fedora-vm-with-existing-dv",
                "template_labels": FEDORA_LATEST_LABELS,
                "start_vm": False,
            },
            {
                "vms_fixtures": [
                    "vm_for_storage_class_migration_with_instance_type",
                    "vm_for_storage_class_migration_from_template_with_existing_dv",
                ]
            },
            {"online_vm": [False, True]},  # Desired VM Running status for VMs in "vms_fixtures" list
            id="storage_migration_a_to_b_running_and_stopped_vms",
        )
    ],
    indirect=True,
)
class TestStorageClassMigrationBtoA:
    @pytest.mark.polarion("CNV-11501")
    def test_vm_storage_class_migration_b_to_a_with_running_and_stopped_vms(
        self,
        source_storage_class,
        target_storage_class,
        data_volume_scope_class,
        vm_for_storage_class_migration_from_template_with_existing_dv,
        written_file_to_vms_before_migration,
        online_vms_for_storage_class_migration,
        vms_boot_time_before_storage_migration,
        storage_mig_plan,
        storage_mig_migration,
        deleted_old_dvs_of_online_vms,
        deleted_old_dvs_of_stopped_vms,
    ):
        verify_storage_migration_succeeded(
            vms_boot_time_before_storage_migration=vms_boot_time_before_storage_migration,
            online_vms_for_storage_class_migration=online_vms_for_storage_class_migration,
            vms_with_written_file_before_migration=written_file_to_vms_before_migration,
            target_storage_class=target_storage_class,
        )


@pytest.mark.parametrize(
    "source_storage_class, vms_for_storage_class_migration",
    [
        pytest.param(
            {"source_storage_class": py_config[STORAGE_CLASS_A]},
            {"vms_fixtures": ["vm_for_storage_class_migration_with_hotplugged_volume"]},
            id="mig_volume_hotplug_source_a_target_b",
        )
    ],
    indirect=True,
)
class TestStorageClassMigrationWithVolumeHotplug:
    @pytest.mark.dependency(
        name=f"{TESTS_CLASS_NAME_VOLUME_HOTPLUG}::test_vm_storage_class_migration_with_hotplugged_volume"
    )
    @pytest.mark.parametrize(
        "target_storage_class, online_vms_for_storage_class_migration",
        [
            pytest.param(
                {"target_storage_class": py_config[STORAGE_CLASS_B]},
                {"online_vm": [True]},  # Desired VM Running status for VMs in "vms_fixtures" list
                marks=pytest.mark.polarion("CNV-11496"),
                id="storage_migration_a_to_b_volume_hotplug_vms",
            )
        ],
        indirect=True,
    )
    def test_vm_storage_class_migration_with_hotplugged_volume(
        self,
        source_storage_class,
        target_storage_class,
        written_file_to_the_mounted_hotplugged_disk,
        written_file_to_vms_before_migration,
        online_vms_for_storage_class_migration,
        vms_boot_time_before_storage_migration,
        storage_mig_plan,
        storage_mig_migration,
        deleted_old_dvs_of_online_vms,
    ):
        verify_storage_migration_succeeded(
            vms_boot_time_before_storage_migration=vms_boot_time_before_storage_migration,
            online_vms_for_storage_class_migration=online_vms_for_storage_class_migration,
            vms_with_written_file_before_migration=written_file_to_vms_before_migration,
            target_storage_class=target_storage_class,
        )

    @pytest.mark.dependency(
        depends=[f"{TESTS_CLASS_NAME_VOLUME_HOTPLUG}::test_vm_storage_class_migration_with_hotplugged_volume"]
    )
    @pytest.mark.polarion("CNV-12002")
    def test_hotplugged_volume_data_after_storage_migration(
        self, vms_for_storage_class_migration, written_file_to_the_mounted_hotplugged_disk
    ):
        verify_file_in_hotplugged_disk(
            vm=written_file_to_the_mounted_hotplugged_disk,
            file_name=FILE_BEFORE_STORAGE_MIGRATION,
            file_content=CONTENT,
        )

    @pytest.mark.dependency(
        depends=[f"{TESTS_CLASS_NAME_VOLUME_HOTPLUG}::test_vm_storage_class_migration_with_hotplugged_volume"]
    )
    @pytest.mark.polarion("CNV-11966")
    def test_migrate_vm_with_hotplugged_volume_after_storage_migration(
        self, source_storage_class, booted_vms_for_storage_class_migration
    ):
        vms_failed_migration = {}
        for vm in booted_vms_for_storage_class_migration:
            try:
                migrate_vm_and_verify(vm=vm, check_ssh_connectivity=True)
            except Exception as migration_exception:
                vms_failed_migration[vm.name] = migration_exception
        assert not vms_failed_migration, f"Failed VM migrations: {vms_failed_migration}"


@pytest.mark.parametrize(
    "source_storage_class, target_storage_class, "
    "vms_for_storage_class_migration, online_vms_for_storage_class_migration, dv_wait_timeout",
    [
        pytest.param(
            {"source_storage_class": py_config[STORAGE_CLASS_A]},
            {"target_storage_class": py_config[STORAGE_CLASS_B]},
            {"vms_fixtures": ["windows_vm_with_vtpm_for_storage_migration"]},
            {"online_vm": [True]},  # Desired VM Running status for VMs in "vms_fixtures" list
            {"dv_wait_timeout": TIMEOUT_60MIN},
            id="mig_win_vm_with_vtpm",
        )
    ],
    indirect=True,
)
@pytest.mark.tier3
class TestStorageClassMigrationWindowsWithVTPM:
    @pytest.mark.dependency(name=f"{TESTS_CLASS_NAME_WINDOWS}::test_vm_storage_class_migration_windows_vm_with_vtpm")
    @pytest.mark.polarion("CNV-11499")
    def test_vm_storage_class_migration_windows_vm_with_vtpm(
        self,
        source_storage_class,
        target_storage_class,
        online_vms_for_storage_class_migration,
        written_file_to_windows_vms_before_migration,
        vms_boot_time_before_storage_migration,
        storage_mig_plan,
        storage_mig_migration,
        deleted_old_dvs_of_online_vms,
        dv_wait_timeout,
    ):
        pass

    @pytest.mark.dependency(
        depends=[f"{TESTS_CLASS_NAME_WINDOWS}::test_vm_storage_class_migration_windows_vm_with_vtpm"]
    )
    @pytest.mark.polarion("CNV-12051")
    def test_vm_storage_class_migration_windows_vm_with_vtpm_not_restarted(
        self,
        source_storage_class,
        target_storage_class,
        vms_for_storage_class_migration,
        online_vms_for_storage_class_migration,
        vms_boot_time_before_storage_migration,
        dv_wait_timeout,
    ):
        verify_vms_boot_time_after_storage_migration(
            vm_list=online_vms_for_storage_class_migration, initial_boot_time=vms_boot_time_before_storage_migration
        )

    @pytest.mark.dependency(
        depends=[f"{TESTS_CLASS_NAME_WINDOWS}::test_vm_storage_class_migration_windows_vm_with_vtpm"]
    )
    @pytest.mark.polarion("CNV-12058")
    def test_vm_storage_class_migration_windows_vm_with_vtpm_data_integrity(
        self,
        source_storage_class,
        target_storage_class,
        vms_for_storage_class_migration,
        online_vms_for_storage_class_migration,
        dv_wait_timeout,
    ):
        vms_failed_data_integrity = {}
        for vm in vms_for_storage_class_migration:
            try:
                verify_file_in_windows_vm(
                    windows_vm=vm, file_name_with_path=WINDOWS_FILE_WITH_PATH, file_content=CONTENT
                )
            except Exception as data_integrity_exception:
                vms_failed_data_integrity[vm.name] = data_integrity_exception
        assert not vms_failed_data_integrity, f"Failed VM: {vms_failed_data_integrity}"

    @pytest.mark.dependency(
        depends=[f"{TESTS_CLASS_NAME_WINDOWS}::test_vm_storage_class_migration_windows_vm_with_vtpm"]
    )
    @pytest.mark.polarion("CNV-12059")
    def test_vm_storage_class_migration_windows_vm_with_vtpm_storage_class_updated(
        self,
        source_storage_class,
        target_storage_class,
        vms_for_storage_class_migration,
        online_vms_for_storage_class_migration,
        dv_wait_timeout,
    ):
        vms_failed_storage_class_updated = {}
        for vm in vms_for_storage_class_migration:
            try:
                verify_vm_storage_class_updated(vm=vm, target_storage_class=target_storage_class)
            except Exception as storage_class_updated_exception:
                vms_failed_storage_class_updated[vm.name] = storage_class_updated_exception
        assert not vms_failed_storage_class_updated, f"Failed VM: {vms_failed_storage_class_updated}"

    @pytest.mark.dependency(
        depends=[f"{TESTS_CLASS_NAME_WINDOWS}::test_vm_storage_class_migration_windows_vm_with_vtpm"]
    )
    @pytest.mark.polarion("CNV-11515")
    def test_migrate_windows_vm_with_vtpm_after_storage_migration(
        self,
        source_storage_class,
        target_storage_class,
        vms_for_storage_class_migration,
        online_vms_for_storage_class_migration,
        dv_wait_timeout,
    ):
        vms_failed_migration = {}
        for vm in vms_for_storage_class_migration:
            try:
                migrate_vm_and_verify(vm=vm, check_ssh_connectivity=True)
            except Exception as migration_exception:
                vms_failed_migration[vm.name] = migration_exception
        assert not vms_failed_migration, f"Failed VM migrations: {vms_failed_migration}"<|MERGE_RESOLUTION|>--- conflicted
+++ resolved
@@ -16,11 +16,7 @@
     verify_vm_storage_class_updated,
     verify_vms_boot_time_after_storage_migration,
 )
-<<<<<<< HEAD
-from utilities.constants import QUARANTINED
-=======
 from utilities.constants import TIMEOUT_60MIN
->>>>>>> e42c6c83
 from utilities.virt import migrate_vm_and_verify
 
 TESTS_CLASS_NAME_A_TO_B = "TestStorageClassMigrationAtoB"
@@ -90,10 +86,6 @@
         assert not vms_failed_migration, f"Failed VM migrations: {vms_failed_migration}"
 
 
-@pytest.mark.xfail(
-    reason=f"{QUARANTINED}: Bug: can't Storage migrate a Stopped VM; fixed in MTC 1.8.10; MIG-1762",
-    run=False,
-)
 @pytest.mark.parametrize(
     "source_storage_class, target_storage_class, data_volume_scope_class, "
     "vm_for_storage_class_migration_from_template_with_existing_dv, "
