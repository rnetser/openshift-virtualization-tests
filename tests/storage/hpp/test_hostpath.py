--- conflicted
+++ resolved
@@ -21,41 +21,12 @@
 from ocp_resources.service import Service
 from ocp_resources.service_account import ServiceAccount
 from ocp_resources.service_monitor import ServiceMonitor
-<<<<<<< HEAD
-from ocp_resources.storage_class import StorageClass
-from ocp_resources.template import Template
-from pytest_testconfig import config as py_config
-from timeout_sampler import TimeoutSampler
-
-import tests.storage.utils as storage_utils
-from tests.os_params import RHEL_LATEST
-from tests.storage.constants import HPP_STORAGE_CLASSES
-from utilities.artifactory import get_http_image_url, get_test_artifact_server_url
-=======
-
->>>>>>> 6c0125e8
+
 from utilities.constants import (
     HOSTPATH_PROVISIONER_OPERATOR,
     HPP_POOL,
     TIMEOUT_1MIN,
     TIMEOUT_5MIN,
-<<<<<<< HEAD
-    TIMEOUT_10MIN,
-    TIMEOUT_20SEC,
-    TIMEOUT_30SEC,
-    Images,
-)
-from utilities.infra import get_pod_by_name_prefix
-from utilities.storage import (
-    PodWithPVC,
-    check_disk_count_in_vm,
-    check_upload_virtctl_result,
-    create_dv,
-    get_containers_for_pods_with_pvc,
-    get_downloaded_artifact,
-    virtctl_upload_dv,
-=======
->>>>>>> 6c0125e8
 )
 from utilities.infra import get_pod_by_name_prefix
 
