--- conflicted
+++ resolved
@@ -1,20 +1,12 @@
 import pytest
 
 from tests.infrastructure.instance_types.supported_os.utils import golden_image_vm_with_instance_type
-<<<<<<< HEAD
-from utilities.constants import DATA_SOURCE_NAME
-=======
 from utilities.constants import DATA_SOURCE_NAME, RHEL8_PREFERENCE
->>>>>>> b332fec8
 
 
 @pytest.fixture(scope="class")
 def xfail_if_rhel8(instance_type_rhel_os_matrix__module__):
-<<<<<<< HEAD
-    if [*instance_type_rhel_os_matrix__module__][0] == "rhel.8":
-=======
     if [*instance_type_rhel_os_matrix__module__][0] == RHEL8_PREFERENCE:
->>>>>>> b332fec8
         pytest.xfail("EFI is not enabled by default before RHEL9")
 
 
