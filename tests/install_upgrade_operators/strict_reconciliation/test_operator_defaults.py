import functools
import logging

import pytest

from tests.install_upgrade_operators.constants import HCO_CR_CERT_CONFIG_KEY
from tests.install_upgrade_operators.strict_reconciliation.constants import (
    CERTC_DEFAULT_12H,
    CERTC_DEFAULT_24H,
    CERTC_DEFAULT_48H,
    CNAO_CR_CERT_CONFIG_CA_DURATION_KEY,
    CNAO_CR_CERT_CONFIG_KEY_CA_RENEW_BEFORE_KEY,
    CNAO_CR_CERT_CONFIG_KEY_SERVER_RENEW_BEFORE_KEY,
    CNAO_CR_CERT_CONFIG_SERVER_DURATION_KEY,
    EXPCT_LM_DEFAULTS,
    KUBEVIRT_CR_CERT_CONFIG_SELF_SIGNED_KEY,
    LIVE_MIGRATION_CONFIG_BANDWIDTH_PER_MIGRATION_KEY,
    LIVE_MIGRATION_CONFIG_KEY,
)
from tests.install_upgrade_operators.strict_reconciliation.utils import (
    compare_expected_with_cr,
    expected_certconfig_stanza,
)

<<<<<<< HEAD
pytestmark = [
    pytest.mark.post_upgrade,
    pytest.mark.sno,
    pytest.mark.gating,
    pytest.mark.arm64,
    pytest.mark.conformance,
]
=======
pytestmark = [pytest.mark.post_upgrade, pytest.mark.sno, pytest.mark.gating, pytest.mark.arm64, pytest.mark.s390x]
>>>>>>> 74b308b5

LOGGER = logging.getLogger(__name__)


class TestOperatorsDefaults:
    @pytest.mark.parametrize(
        ("expected", "resource_kind_str", "subkeys_list"),
        [
            pytest.param(
                expected_certconfig_stanza(),
                "hco",
                [HCO_CR_CERT_CONFIG_KEY],
                marks=(pytest.mark.polarion("CNV-6108"),),
                id="verify_defaults_certconfig_hco_cr",
            ),
            pytest.param(
                expected_certconfig_stanza(),
                "cdi",
                [HCO_CR_CERT_CONFIG_KEY],
                marks=(pytest.mark.polarion("CNV-6109"),),
                id="verify_defaults_certconfig_cdi_cr",
            ),
            pytest.param(
                expected_certconfig_stanza(),
                "kubevirt",
                [
                    "certificateRotateStrategy",
                    KUBEVIRT_CR_CERT_CONFIG_SELF_SIGNED_KEY,
                ],
                marks=(pytest.mark.polarion("CNV-6111"),),
                id="verify_defaults_certconfig_kubevirt_cr",
            ),
            pytest.param(
                {
                    "spec": {
                        "selfSignConfiguration": {
                            CNAO_CR_CERT_CONFIG_CA_DURATION_KEY: CERTC_DEFAULT_48H,
                            CNAO_CR_CERT_CONFIG_KEY_CA_RENEW_BEFORE_KEY: CERTC_DEFAULT_24H,
                            CNAO_CR_CERT_CONFIG_SERVER_DURATION_KEY: CERTC_DEFAULT_24H,
                            CNAO_CR_CERT_CONFIG_KEY_SERVER_RENEW_BEFORE_KEY: CERTC_DEFAULT_12H,
                        }
                    }
                },
                "cnao",
                [],
                marks=(pytest.mark.polarion("CNV-6112"),),
                id="verify_defaults_certconfig_cnao_cr",
            ),
            pytest.param(
                {
                    LIVE_MIGRATION_CONFIG_KEY: EXPCT_LM_DEFAULTS,
                },
                "hco",
                [],
                marks=(pytest.mark.polarion("CNV-6122"),),
                id="verify_defaults_livemigrationconfig_hco_cr",
            ),
            pytest.param(
                {
                    "configuration": {
                        "migrations": EXPCT_LM_DEFAULTS,
                    }
                },
                "kubevirt",
                [],
                marks=(pytest.mark.polarion("CNV-6652"),),
                id="verify_defaults_livemigrationconfig_kubevirt_cr",
            ),
            pytest.param(
                {
                    "obsoleteCPUModels": {
                        "486": True,
                        "Conroe": True,
                        "athlon": True,
                        "core2duo": True,
                        "coreduo": True,
                        "kvm32": True,
                        "kvm64": True,
                        "n270": True,
                        "pentium": True,
                        "pentium2": True,
                        "pentium3": True,
                        "pentiumpro": True,
                        "phenom": True,
                        "qemu32": True,
                        "qemu64": True,
                    },
                },
                "kubevirt",
                ["configuration"],
                marks=(pytest.mark.polarion("CNV-6125"),),
                id="verify_defaults_obsoleteCPUModels_kubevirt_cr",
            ),
        ],
    )
    def test_verify_expected_config_in_crs(
        self,
        expected,
        resource_kind_str,
        subkeys_list,
        cr_func_map,
    ):
        """
        Verify the default values for all stanzas that have defaults in all CRs
        """
        assert not compare_expected_with_cr(
            expected=expected,
            actual=functools.reduce(
                lambda spec, subkeys: spec[subkeys],
                subkeys_list,
                cr_func_map[resource_kind_str],
            ),
        )

    @pytest.mark.parametrize(
        "expected_to_be_absent, resource_kind_str",
        [
            pytest.param(
                "obsoletecpu",
                "hco",
                marks=(pytest.mark.polarion("CNV-6124"),),
                id="verify_no_defaults_obsoletecpu_hco_cr",
            ),
            pytest.param(
                "permitted",
                "hco",
                marks=(pytest.mark.polarion("CNV-6653"),),
                id="verify_no_defaults_permittedhostdevices_hco_cr",
            ),
            pytest.param(
                "permitted",
                "kubevirt",
                marks=(pytest.mark.polarion("CNV-6654"),),
                id="verify_no_defaults_permittedhostdevices_kubevirt_cr",
            ),
        ],
    )
    def test_no_defaults_in_cr_for_permittedhostdevices_and_obsoletecpu(
        self,
        expected_to_be_absent,
        resource_kind_str,
        cr_func_map,
    ):
        assert expected_to_be_absent not in str(cr_func_map[resource_kind_str]).lower()

    @pytest.mark.polarion("CNV-7312")
    def test_bandwidthpermigration_does_not_exist_in_hco_cr(
        self,
        hco_spec,
    ):
        assert LIVE_MIGRATION_CONFIG_BANDWIDTH_PER_MIGRATION_KEY not in hco_spec[LIVE_MIGRATION_CONFIG_KEY], (
            "the key exists, not as expected: "
            f"key={LIVE_MIGRATION_CONFIG_BANDWIDTH_PER_MIGRATION_KEY} spec={hco_spec[LIVE_MIGRATION_CONFIG_KEY]}"
        )<|MERGE_RESOLUTION|>--- conflicted
+++ resolved
@@ -22,17 +22,14 @@
     expected_certconfig_stanza,
 )
 
-<<<<<<< HEAD
 pytestmark = [
     pytest.mark.post_upgrade,
     pytest.mark.sno,
     pytest.mark.gating,
     pytest.mark.arm64,
+    pytest.mark.s390x,
     pytest.mark.conformance,
 ]
-=======
-pytestmark = [pytest.mark.post_upgrade, pytest.mark.sno, pytest.mark.gating, pytest.mark.arm64, pytest.mark.s390x]
->>>>>>> 74b308b5
 
 LOGGER = logging.getLogger(__name__)
 
