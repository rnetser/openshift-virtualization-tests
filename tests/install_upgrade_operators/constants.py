--- conflicted
+++ resolved
@@ -44,10 +44,7 @@
     "downwardMetrics": FG_DISABLED,
     "enableMultiArchBootImageImport": FG_DISABLED,
     "decentralizedLiveMigration": FG_DISABLED,
-<<<<<<< HEAD
-=======
     "declarativeHotplugVolumes": FG_DISABLED,
->>>>>>> e42c6c83
 }
 CUSTOM_DATASOURCE_NAME = "custom-datasource"
 WORKLOAD_UPDATE_STRATEGY_KEY_NAME = "workloadUpdateStrategy"