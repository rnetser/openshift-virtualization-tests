--- conflicted
+++ resolved
@@ -467,12 +467,9 @@
                 f"\nAfter verifying no one else is performing tests against the cluster, run:"
                 f"\n'oc delete namespace {name}'",
                 return_code=100,
-<<<<<<< HEAD
-                admin_client=admin_client,
-=======
                 message=f"{name} namespace already exists.",
                 filename="cnv_tests_utilities_ns_failure.txt",
->>>>>>> fe0b2790
+                admin_client=admin_client,
             )
 
         else:
@@ -2589,12 +2586,11 @@
         )
         if not boot_source_imported_successfully:
             exit_pytest_execution(
-<<<<<<< HEAD
-                message=f"Failed to set {ocs_storage_class.name} as default storage class", admin_client=admin_client
-=======
                 log_message=f"Failed to set {ocs_storage_class.name} as default storage class",
                 filename="default_storage_class_failure.txt",
->>>>>>> fe0b2790
+            )
+            exit_pytest_execution(
+                message=f"Failed to set {ocs_storage_class.name} as default storage class", admin_client=admin_client
             )
     else:
         yield
