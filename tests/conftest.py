--- conflicted
+++ resolved
@@ -2917,11 +2917,7 @@
 
 
 @pytest.fixture(scope="session")
-<<<<<<< HEAD
 def is_baremetal_or_psi_cluster(admin_client):
-    return get_cluster_platform(admin_client=admin_client) in ("BareMetal", "OpenStack")
-=======
-def nmstate_required(admin_client):
     return get_cluster_platform(admin_client=admin_client) in ("BareMetal", "OpenStack")
 
 
@@ -2931,5 +2927,4 @@
         (marker_args := request.config.getoption("-m"))
         and "conformance" in marker_args
         and "not conformance" not in marker_args
-    )
->>>>>>> a27da9d5
+    )