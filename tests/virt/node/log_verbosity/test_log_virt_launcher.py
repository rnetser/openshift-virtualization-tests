--- conflicted
+++ resolved
@@ -9,7 +9,6 @@
 )
 from tests.virt.utils import is_jira_67515_open
 from utilities.constants import MIGRATION_POLICY_VM_LABEL, TIMEOUT_1MIN, TIMEOUT_5SEC
-from utilities.infra import is_jira_open
 from utilities.virt import (
     VirtualMachineForTests,
     fedora_vm_body,
@@ -83,11 +82,7 @@
         running_vm(vm=vm)
         yield vm
         # Due to the bug - migration job should be removed before stopping the VM
-<<<<<<< HEAD
-        if is_jira_open(jira_id="CNV-67515"):
-=======
         if is_jira_67515_open():
->>>>>>> e42c6c83
             clean_up_migration_jobs(client=admin_client, vm=vm)
 
 
