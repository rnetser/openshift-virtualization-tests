--- conflicted
+++ resolved
@@ -49,15 +49,7 @@
     @pytest.mark.dependency(name=f"{TESTS_CLASS_NAME}::start_vm", depends=[f"{TESTS_CLASS_NAME}::create_vm"])
     @pytest.mark.usefixtures("xfail_guest_agent_on_win2016")
     @pytest.mark.polarion("CNV-3785")
-<<<<<<< HEAD
-    def test_start_vm(
-        self,
-        xfail_guest_agent_on_win2016,
-        golden_image_vm_object_from_template_multi_windows_os_multi_storage_scope_class,
-    ):
-=======
     def test_start_vm(self, matrix_windows_os_vm_from_template):
->>>>>>> 8cf21588
         """Test CNV common templates VM initiation"""
 
         running_vm(vm=matrix_windows_os_vm_from_template)
