--- conflicted
+++ resolved
@@ -3,10 +3,6 @@
 import re
 import shlex
 from datetime import datetime, timedelta, timezone
-<<<<<<< HEAD
-from functools import cache
-=======
->>>>>>> e42c6c83
 from typing import Generator, Optional
 
 import bitmath
@@ -77,9 +73,6 @@
         cnv_info = get_cnv_os_info(vm=vm)
         libvirt_info = get_libvirt_os_info(vm=vm)
         linux_info = get_linux_os_info(ssh_exec=vm.ssh_exec)
-        if is_jira_67104_bug_open():
-            virtctl_info.pop("load", None)
-            cnv_info.pop("load", None)
         return virtctl_info, cnv_info, libvirt_info, linux_info
 
     os_info_sampler = TimeoutSampler(wait_timeout=330, sleep=30, func=_get_os_info, vm=vm)
@@ -694,13 +687,4 @@
         labels=Template.generate_template_labels(**os_matrix[os_matrix_key]["template_labels"]),
         data_volume_template=data_volume_template,
         vm_dict=param_dict.get("vm_dict"),
-<<<<<<< HEAD
-    )
-
-
-@cache
-def is_jira_67104_bug_open():
-    return is_jira_open(jira_id="CNV-67104")
-=======
-    )
->>>>>>> e42c6c83
+    )