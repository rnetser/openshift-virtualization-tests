--- conflicted
+++ resolved
@@ -3,10 +3,7 @@
 from utilities.constants import (
     CENTOS_STREAM9_PREFERENCE,
     CENTOS_STREAM10_PREFERENCE,
-<<<<<<< HEAD
-=======
     OS_FLAVOR_FEDORA,
->>>>>>> 8cf21588
     RHEL8_PREFERENCE,
     RHEL9_PREFERENCE,
     RHEL10_PREFERENCE,
@@ -48,12 +45,9 @@
 instance_type_centos_os_matrix = generate_linux_instance_type_os_matrix(
     os_name="centos.stream", preferences=[CENTOS_STREAM9_PREFERENCE, CENTOS_STREAM10_PREFERENCE]
 )
-<<<<<<< HEAD
-=======
 instance_type_fedora_os_matrix = generate_linux_instance_type_os_matrix(
     os_name=OS_FLAVOR_FEDORA, preferences=[OS_FLAVOR_FEDORA]
 )
->>>>>>> 8cf21588
 
 (
     latest_rhel_os_dict,
