[pytest]
testpaths = tests

markers =
    # General
    polarion: Store polarion test ID
    jira: Jira ticket ID
    incremental: Mark tests as incremental
    last: Run the test last
    first: Run the test first
    order: Configure test order
    early: Run fixtures early
    redhat_internal_dependency: Tests which have a dependency on an RedHat internal resource

    # Data collection markers
    skip_must_gather_collection: skip must gather collection on failures

    # Test types
    destructive: Destructive tests
    sap_hana: SAP HANA tests
    ovs_brcnv: Test functionality of existing ovs bridge with primary, secondary node ifaces
    scale: Scale tests
    longevity: Longevity (continuous) tests
    node_remediation: Destructive Node Remediation using NodeHealthCheck with SNR
    node_remediation_ipmi_enabled: Destructive NodeHealthCheck with SNR/FAR on IPMI-enabled clusters
<<<<<<< HEAD
    special_infra: tests that requires special infrastructure. e.g. sriov, gpu etc.
    dpdk: Tests that requires dpdk
    swap: tests that require SWAP active on nodes
    high_resource_vm: tests using VM requirening a lot of resources (like Windows OS VMs, hight performance VMs, etc)
    gpu: tests that require cluster with gpu
    cpu_manager: tests that require cpu manager on nodes
    numa: tests that require numa configured on nodes
    sriov: tests that require sriov net-cards on nodes
    hugepages: tests that require nodes with hugepages
    service_mesh: tests that require the service mesh operator to be installed
    jumbo_frame: tests that require network configurations supporting jumbo frames
    single_nic: tests that dont require mutli-nic nodes, required for conformance tests for new archs, platforms etc.
    arm64: tests that require ARM-based cluster supported
    x86_64: tests that require x86_64-based cluster supported
    s390x: tests that require s390x-based cluster supported
=======

    # Cluster markers
    ## Architecture support
    arm64: Tests that can run on ARM-based cluster

    ## Hardware requirements
    special_infra: Tests that requires special infrastructure. e.g. sriov, gpu etc.
    gpu: Tests that require cluster with gpu cards
    sriov: Tests that require sriov net-cards on nodes
    single_nic: Tests that don`t require mutli-nic nodes, required for conformance tests for new archs, platforms etc.

    ## Configuration requirements
    ipv4: Tests that require IPv4
    ipv6: Tests that require IPv6
    dpdk: Tests that require dpdk
    swap: Tests that require SWAP active on nodes
    cpu_manager: Tests that require cpu manager on nodes
    numa: Tests that require numa configured on nodes
    hugepages: Tests that require nodes with hugepages
    service_mesh: Tests that require the service mesh operator to be installed
    jumbo_frame: Tests that require network configurations supporting jumbo frames
    rwx_default_storage: Tests that require RWX storage

    ## Resources requirements
    high_resource_vm: Tests that create VM using a lot of resources (like Windows OS VMs, hight performance VMs, etc)

>>>>>>> 4bf60ac8
    # CI
    smoke: Mark tests as smoke tests
    ci: Mark tests as CI tests
    tier2: Mark tests as tier2
    tier3: Mark tests as tier3
    ocp_interop: Interop testing with openshift
    ibm_bare_metal: IBM BM tests
    gating: Mark tier2 tests that are part of gating job

    # Install and upgrade
    install: Tests that self-manage HCO/CNV installation
    upgrade: Run regular upgrade lanes with default configuration
    upgrade_custom: Run custom upgrade lanes with non-default configuration (e.g. with hco featuregates customized)
    product_upgrade_test: Marks product upgrade tests
    post_upgrade: Marks tests which should be executed after upgrade
    cnv_upgrade: Mark cnv upgrade test
    ocp_upgrade: Mark ocp upgrade test
    eus_upgrade: Mark EUS-to-EUS upgrade test

    # Teams
    chaos: Chaos tests
    virt: Virt tests
    network: Network tests
    storage: storage tests
    iuo: install upgrade operators
    observability: metrics and alerts tests
    sno: SingleNodeOpenShift tests
    infrastructure: Infrastructure tests
    data_protection: Data Protection tests

    # cluster_health_check
    cluster_health_check: cluster health check tests

addopts =
    -p no:logging
    --basetemp=/tmp/pytest
    --strict-markers
    --tc-file=tests/global_config_x86.py
    --tc-format=python
    --show-progress
    --order-dependencies
    --indulgent-ordering<|MERGE_RESOLUTION|>--- conflicted
+++ resolved
@@ -23,23 +23,6 @@
     longevity: Longevity (continuous) tests
     node_remediation: Destructive Node Remediation using NodeHealthCheck with SNR
     node_remediation_ipmi_enabled: Destructive NodeHealthCheck with SNR/FAR on IPMI-enabled clusters
-<<<<<<< HEAD
-    special_infra: tests that requires special infrastructure. e.g. sriov, gpu etc.
-    dpdk: Tests that requires dpdk
-    swap: tests that require SWAP active on nodes
-    high_resource_vm: tests using VM requirening a lot of resources (like Windows OS VMs, hight performance VMs, etc)
-    gpu: tests that require cluster with gpu
-    cpu_manager: tests that require cpu manager on nodes
-    numa: tests that require numa configured on nodes
-    sriov: tests that require sriov net-cards on nodes
-    hugepages: tests that require nodes with hugepages
-    service_mesh: tests that require the service mesh operator to be installed
-    jumbo_frame: tests that require network configurations supporting jumbo frames
-    single_nic: tests that dont require mutli-nic nodes, required for conformance tests for new archs, platforms etc.
-    arm64: tests that require ARM-based cluster supported
-    x86_64: tests that require x86_64-based cluster supported
-    s390x: tests that require s390x-based cluster supported
-=======
 
     # Cluster markers
     ## Architecture support
@@ -66,7 +49,6 @@
     ## Resources requirements
     high_resource_vm: Tests that create VM using a lot of resources (like Windows OS VMs, hight performance VMs, etc)
 
->>>>>>> 4bf60ac8
     # CI
     smoke: Mark tests as smoke tests
     ci: Mark tests as CI tests
