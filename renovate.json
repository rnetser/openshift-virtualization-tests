{
  "$schema": "https://docs.renovatebot.com/renovate-schema.json",
  "extends": [
    ":dependencyDashboard",
    ":maintainLockFilesWeekly",
    ":prHourlyLimitNone",
    ":semanticCommitTypeAll(ci)"
  ],
  "baseBranches": [
    "main",
    "cnv-4.99"
  ],
  "prConcurrentLimit": 0,
  "lockFileMaintenance": {
    "enabled": true
  },
  "schedule": ["after 18:00 on Friday"],
  "packageRules": [
    {
      "matchPackagePatterns": ["*"],
      "groupName": "python-deps"
<<<<<<< HEAD
=======
    },
    {
      "matchManagers": ["pep621"],
      "matchPackageNames": ["python"],
      "matchUpdateTypes": ["major"],
      "enabled": false
>>>>>>> 6cc29cef
    }
  ]
}<|MERGE_RESOLUTION|>--- conflicted
+++ resolved
@@ -19,15 +19,12 @@
     {
       "matchPackagePatterns": ["*"],
       "groupName": "python-deps"
-<<<<<<< HEAD
-=======
     },
     {
       "matchManagers": ["pep621"],
       "matchPackageNames": ["python"],
       "matchUpdateTypes": ["major"],
       "enabled": false
->>>>>>> 6cc29cef
     }
   ]
 }